package deployer

import (
	"context"
	"errors"
	"fmt"
	"io"
	"regexp"
	"runtime"
	"slices"

	"github.com/fluxcd/pkg/runtime/patch"
	"golang.org/x/sync/errgroup"
	"k8s.io/apimachinery/pkg/apis/meta/v1/unstructured"
	"k8s.io/apimachinery/pkg/labels"
	"k8s.io/apimachinery/pkg/types"
	"k8s.io/apimachinery/pkg/util/yaml"
	"k8s.io/utils/ptr"
	"ocm.software/ocm/api/datacontext"
	"ocm.software/ocm/api/ocm/compdesc"
	"ocm.software/ocm/api/ocm/extensions/attrs/signingattr"
	"ocm.software/ocm/api/ocm/resolvers"
	"ocm.software/ocm/api/ocm/tools/signing"
	"sigs.k8s.io/controller-runtime/pkg/builder"
	"sigs.k8s.io/controller-runtime/pkg/client"
	"sigs.k8s.io/controller-runtime/pkg/controller/controllerutil"
	"sigs.k8s.io/controller-runtime/pkg/handler"
	"sigs.k8s.io/controller-runtime/pkg/log"
	"sigs.k8s.io/controller-runtime/pkg/predicate"
	"sigs.k8s.io/controller-runtime/pkg/reconcile"

	metav1 "k8s.io/apimachinery/pkg/apis/meta/v1"
	ocmctx "ocm.software/ocm/api/ocm"
	v1 "ocm.software/ocm/api/ocm/compdesc/meta/v1"
	ctrl "sigs.k8s.io/controller-runtime"

	deliveryv1alpha1 "github.com/open-component-model/ocm-k8s-toolkit/api/v1alpha1"
<<<<<<< HEAD
	"github.com/open-component-model/ocm-k8s-toolkit/internal/controller/deployer/cache"
=======
>>>>>>> 932ce5a2
	"github.com/open-component-model/ocm-k8s-toolkit/internal/controller/deployer/dynamic"
	"github.com/open-component-model/ocm-k8s-toolkit/internal/ocm"
	"github.com/open-component-model/ocm-k8s-toolkit/internal/status"
	"github.com/open-component-model/ocm-k8s-toolkit/internal/util"
)

const (
	// resourceWatchFinalizer is the finalizer used to ensure that the resource watch is removed when the deployer is deleted.
	// It is used by the dynamic informer manager to unregister watches for resources that are referenced by the deployer.
	resourceWatchFinalizer = "delivery.ocm.software/watch"
	// deployerManager is the label used to identify the deployer as a manager of resources.
	deployerManager = "deployer.delivery.ocm.software"
)

// Reconciler reconciles a Deployer object.
type Reconciler struct {
	*ocm.BaseReconciler

	// resourceWatchChannel is used to register watches for resources that are referenced by the deployer.
	// It is used by the dynamic informer manager to register watches for resources deployed.
	// stopResourceWatchChannel is used to unregister watches for resources that are referenced by the deployer.
	// It is used by the dynamic informer manager to unregister watches when "undeploying" a resource.
	resourceWatchChannel, stopResourceWatchChannel chan dynamic.Event
	// resourceWatchHasSynced is used to check if a resource watch is already registered and synced.
	resourceWatchHasSynced func(parent, obj client.Object) bool
	// resourceWatchIsStopped is used to check if a resource watch is stopped.
	resourceWatchIsStopped func(parent, obj client.Object) bool
<<<<<<< HEAD
	// deployTracker is used to track the deployed objects and their resource watches.
=======
	// resourceWatches is used to track the deployed objects and their resource watches.
>>>>>>> 932ce5a2
	// this is used to ensure that the resource watches are removed when the deployer is deleted.
	// Note that technically we also store tracked objects in the status, but to stay idempotent
	// we use a tracker so as to only write to the status, and not read from it.
	resourceWatches func(parent client.Object) []client.Object
<<<<<<< HEAD

	DownloadCache cache.DigestObjectCache[string, []client.Object]
=======
>>>>>>> 932ce5a2
}

var _ ocm.Reconciler = (*Reconciler)(nil)

// +kubebuilder:rbac:groups=delivery.ocm.software,resources=deployers,verbs=get;list;watch;create;update;patch;delete
// +kubebuilder:rbac:groups=delivery.ocm.software,resources=deployers/status,verbs=get;update;patch
// +kubebuilder:rbac:groups=delivery.ocm.software,resources=deployers/finalizers,verbs=update
// +kubebuilder:rbac:groups=kro.run,resources=resourcegraphdefinitions,verbs=list;watch;create;update;patch

// SetupWithManager sets up the controller with the Manager.
func (r *Reconciler) SetupWithManager(ctx context.Context, mgr ctrl.Manager) error {
	informerManager, err := r.setupDynamicResourceWatcherWithManager(mgr)
	if err != nil {
		return err
	}

	// Build index for deployers that reference a resource to get notified about resource changes.
	const fieldName = ".spec.resourceRef"
	if err := mgr.GetFieldIndexer().IndexField(
		ctx,
		&deliveryv1alpha1.Deployer{},
		fieldName,
		func(obj client.Object) []string {
			deployer, ok := obj.(*deliveryv1alpha1.Deployer)
			if !ok {
				return nil
			}

			return []string{fmt.Sprintf(
				"%s/%s",
				deployer.Spec.ResourceRef.Namespace,
				deployer.Spec.ResourceRef.Name,
			)}
		},
	); err != nil {
		return err
	}

	return ctrl.NewControllerManagedBy(mgr).
		For(&deliveryv1alpha1.Deployer{}, builder.WithPredicates(predicate.GenerationChangedPredicate{})).
		WatchesRawSource(informerManager.Source()).
		// Watch for events from OCM resources that are referenced by the deployer
		Watches(
			&deliveryv1alpha1.Resource{},
			handler.EnqueueRequestsFromMapFunc(func(ctx context.Context, obj client.Object) []reconcile.Request {
				resource, ok := obj.(*deliveryv1alpha1.Resource)
				if !ok {
					return []reconcile.Request{}
				}

				// Get list of deployers that reference the resource
				list := &deliveryv1alpha1.DeployerList{}
				if err := r.List(
					ctx,
					list,
					client.MatchingFields{fieldName: client.ObjectKeyFromObject(resource).String()},
				); err != nil {
					return []reconcile.Request{}
				}

				// For every deployer that references the resource create a reconciliation request for that deployer
				requests := make([]reconcile.Request, 0, len(list.Items))
				for _, deployer := range list.Items {
					requests = append(requests, reconcile.Request{
						NamespacedName: types.NamespacedName{
							Namespace: deployer.GetNamespace(),
							Name:      deployer.GetName(),
						},
					})
				}

				return requests
			})).
		Complete(r)
}

func (r *Reconciler) setupDynamicResourceWatcherWithManager(mgr ctrl.Manager) (*dynamic.InformerManager, error) {
	// only register watches for resources that are managed by the deployer controller
	sel, err := labels.Parse(fmt.Sprintf("%s=%s", managedByLabel, deployerManager))
	if err != nil {
		return nil, fmt.Errorf("failed to parse label selector: %w", err)
	}

	const channelBufferSize = 10

	// For Registering and Unregistering watches, we use a dynamic informer manager.
	// To buffer pending registrations and unregistrations, we use channels.
	informerManager, err := dynamic.NewInformerManager(&dynamic.Options{
		Config:     mgr.GetConfig(),
		HTTPClient: mgr.GetHTTPClient(),
		RESTMapper: mgr.GetRESTMapper(),
		Handler: handler.EnqueueRequestForOwner(
			mgr.GetScheme(), mgr.GetRESTMapper(),
			&deliveryv1alpha1.Deployer{},
			handler.OnlyControllerOwner(),
		),
		DefaultLabelSelector:        sel,
		Workers:                     runtime.NumCPU(),
		RegisterChannelBufferSize:   channelBufferSize,
		UnregisterChannelBufferSize: channelBufferSize,
		MetricsLabel:                deployerManager + "/" + "resources",
	})
	if err != nil {
		return nil, fmt.Errorf("failed to create dynamic informer deployerManager: %w", err)
	}

	// this channel is used to register watches for resources that are referenced by the deployer.
	r.resourceWatchChannel = informerManager.RegisterChannel()
	// this channel is used to unregister watches for resources that are referenced by the deployer.
	r.stopResourceWatchChannel = informerManager.UnregisterChannel()
	// The resourceWatchHasSynced function is used to check if a resource is already registered and synced once requested.
	r.resourceWatchHasSynced = informerManager.HasSynced
	// The resourceWatchIsStopped function is used to check if a resource watch is stopped. useful for cleanup purposes.
	r.resourceWatchIsStopped = informerManager.IsStopped
	r.resourceWatches = informerManager.ActiveForParent
	// Add the dynamic informer deployerManager to the controller deployerManager. This will make the dynamic informer deployerManager start
	// its registration and unregistration workers once the controller deployerManager is started.
	if err := mgr.Add(informerManager); err != nil {
		return nil, fmt.Errorf("failed to add dynamic informer deployerManager to controller deployerManager: %w", err)
	}

	return informerManager, nil
}

// Untrack removes the deployer from the tracked objects and stops the resource watch if it is still running.
// It also removes the finalizer from the deployer if there are no more tracked objects.
func (r *Reconciler) Untrack(ctx context.Context, deployer *deliveryv1alpha1.Deployer) error {
	logger := log.FromContext(ctx)
	var atLeastOneResourceNeededStopWatch bool
	for _, obj := range r.resourceWatches(deployer) {
		if !r.resourceWatchIsStopped(deployer, obj) {
			logger.Info("unregistering resource watch for deployer", "name", deployer.GetName())
			select {
			case r.stopResourceWatchChannel <- dynamic.Event{
				Parent: deployer,
				Child:  obj,
			}:
			case <-ctx.Done():
				return fmt.Errorf("context canceled while unregistering resource watch for deployer %s: %w", deployer.Name, ctx.Err())
			}
			atLeastOneResourceNeededStopWatch = true
		}
	}
	if atLeastOneResourceNeededStopWatch {
		return fmt.Errorf("waiting for at least one resource watch to be removed")
	}

	controllerutil.RemoveFinalizer(deployer, resourceWatchFinalizer)

	return nil
}

<<<<<<< HEAD
=======
//nolint:funlen // we do not want to cut the function at arbitrary points
>>>>>>> 932ce5a2
func (r *Reconciler) Reconcile(ctx context.Context, req ctrl.Request) (_ ctrl.Result, err error) {
	logger := log.FromContext(ctx)
	logger.Info("starting reconciliation")

	deployer := &deliveryv1alpha1.Deployer{}
	if err := r.Get(ctx, req.NamespacedName, deployer); err != nil {
		return ctrl.Result{}, client.IgnoreNotFound(err)
	}

	patchHelper := patch.NewSerialPatcher(deployer, r.Client)
	defer func(ctx context.Context) {
		err = errors.Join(err, status.UpdateStatus(ctx, patchHelper, deployer, r.EventRecorder, 0, err))
	}(ctx)

	if deployer.Spec.Suspend {
		return ctrl.Result{}, nil
	}

	if !deployer.GetDeletionTimestamp().IsZero() {
		if err := r.Untrack(ctx, deployer); err != nil {
			return ctrl.Result{}, fmt.Errorf("failed to untrack deployer: %w", err)
		}
<<<<<<< HEAD
=======

		return ctrl.Result{}, fmt.Errorf("deployer is being deleted, waiting for resource watches to be removed")
	}

	octx := ocmctx.New(datacontext.MODE_EXTENDED)
	session := ocmctx.NewSession(datacontext.NewSession())
	defer func() {
		err = errors.Join(err, octx.Finalize())
	}()

	// automatically close the session when the ocm context is closed in the above defer
	octx.Finalizer().Close(session)

	configs, err := ocm.GetEffectiveConfig(ctx, r.GetClient(), deployer)
	if err != nil {
		status.MarkNotReady(r.GetEventRecorder(), deployer, deliveryv1alpha1.ConfigureContextFailedReason, err.Error())

		return ctrl.Result{}, fmt.Errorf("failed to get effective config: %w", err)
	}

	err = ocm.ConfigureContext(ctx, octx, r.GetClient(), configs)
	if err != nil {
		status.MarkNotReady(r.GetEventRecorder(), deployer, deliveryv1alpha1.ConfigureContextFailedReason, err.Error())
>>>>>>> 932ce5a2

		return ctrl.Result{}, fmt.Errorf("deployer is being deleted, waiting for resource watches to be removed")
	}

	resourceNamespace := deployer.Spec.ResourceRef.Namespace
	if resourceNamespace == "" {
		resourceNamespace = deployer.GetNamespace()
	}

	resource, err := util.GetReadyObject[deliveryv1alpha1.Resource, *deliveryv1alpha1.Resource](ctx, r.Client, client.ObjectKey{
		Namespace: resourceNamespace,
		Name:      deployer.Spec.ResourceRef.Name,
	})
	if err != nil {
		status.MarkNotReady(r.EventRecorder, deployer, deliveryv1alpha1.ResourceIsNotAvailable, err.Error())

		if errors.Is(err, util.NotReadyError{}) || errors.Is(err, util.DeletionError{}) {
			logger.Info("stop reconciling as the resource is not available", "error", err.Error())

			// return no requeue as we watch the object for changes anyway
			return ctrl.Result{}, nil
		}

		return ctrl.Result{}, fmt.Errorf("failed to get ready resource: %w", err)
	}

	// Download the resource
	key := resource.Status.Resource.Digest

	objs, err := r.DownloadCache.Load(key, func() ([]client.Object, error) {
		return r.DownloadResourceWithOCM(ctx, deployer, resource)
	})
	if err != nil {
		return ctrl.Result{}, fmt.Errorf("failed to download resource from OCM or retrieve it from the cache: %w", err)
	}

	if err = r.applyConcurrently(ctx, resource, deployer, objs); err != nil {
		status.MarkNotReady(r.EventRecorder, deployer, deliveryv1alpha1.ApplyFailed, err.Error())

		return ctrl.Result{}, fmt.Errorf("failed to apply resources: %w", err)
	}

	if err = r.trackConcurrently(ctx, deployer, objs); err != nil {
		status.MarkNotReady(r.EventRecorder, deployer, deliveryv1alpha1.ResourceNotSynced, err.Error())

		return ctrl.Result{}, fmt.Errorf("failed to sync deployed resources: %w", err)
	}

	updateDeployedObjectStatusReferences(objs, deployer)
	// TODO: move finalizer up because removal is anyhow idempotent
	controllerutil.AddFinalizer(deployer, resourceWatchFinalizer)

	// TODO: Status propagation of RGD status to deployer
	//       (see https://github.com/open-component-model/ocm-k8s-toolkit/issues/192)
	status.MarkReady(r.EventRecorder, deployer, "Applied version %s", resource.Status.Resource.Version)

	// we requeue the deployer after the requeue time specified in the resource.
	return ctrl.Result{RequeueAfter: resource.GetRequeueAfter()}, nil
}

func (r *Reconciler) DownloadResourceWithOCM(
	ctx context.Context,
	deployer *deliveryv1alpha1.Deployer,
	resource *deliveryv1alpha1.Resource,
) (objs []client.Object, err error) {
	octx := ocmctx.New(datacontext.MODE_EXTENDED)
	session := ocmctx.NewSession(datacontext.NewSession())
	defer func() {
		err = errors.Join(err, octx.Finalize())
	}()

	// automatically close the session when the ocm context is closed in the above defer
	octx.Finalizer().Close(session)

	configs, err := ocm.GetEffectiveConfig(ctx, r.GetClient(), deployer)
	if err != nil {
		status.MarkNotReady(r.GetEventRecorder(), deployer, deliveryv1alpha1.ConfigureContextFailedReason, err.Error())

		return nil, fmt.Errorf("failed to get effective config: %w", err)
	}

	err = ocm.ConfigureContext(ctx, octx, r.GetClient(), configs)
	if err != nil {
		status.MarkNotReady(r.GetEventRecorder(), deployer, deliveryv1alpha1.ConfigureContextFailedReason, err.Error())

		return nil, fmt.Errorf("failed to configure context: %w", err)
	}

	spec, err := octx.RepositorySpecForConfig(resource.Status.Component.RepositorySpec.Raw, nil)
	if err != nil {
		status.MarkNotReady(r.EventRecorder, deployer, deliveryv1alpha1.GetComponentVersionFailedReason, err.Error())

		return nil, fmt.Errorf("failed to get repository spec: %w", err)
	}

	repo, err := session.LookupRepository(octx, spec)
	if err != nil {
		status.MarkNotReady(r.EventRecorder, deployer, deliveryv1alpha1.GetComponentVersionFailedReason, err.Error())

		return nil, fmt.Errorf("invalid repository spec: %w", err)
	}

	cv, err := session.LookupComponentVersion(repo, resource.Status.Component.Component, resource.Status.Component.Version)
	if err != nil {
		status.MarkNotReady(r.EventRecorder, deployer, deliveryv1alpha1.GetComponentVersionFailedReason, err.Error())

		return nil, fmt.Errorf("failed to get component version: %w", err)
	}

	resourceReference := v1.ResourceReference{
		Resource:      resource.Spec.Resource.ByReference.Resource,
		ReferencePath: resource.Spec.Resource.ByReference.ReferencePath,
	}

	resourceAccess, _, err := ocm.GetResourceAccessForComponentVersion(
		ctx,
		session,
		cv,
		resourceReference,
		&ocm.Descriptors{List: []*compdesc.ComponentDescriptor{cv.GetDescriptor()}},
		resolvers.NewCompoundResolver(repo, octx.GetResolver()),
		resource.Spec.SkipVerify,
	)
	if err != nil {
		status.MarkNotReady(r.EventRecorder, deployer, deliveryv1alpha1.GetOCMResourceFailedReason, err.Error())

		return nil, fmt.Errorf("failed to get resource access: %w", err)
	}

	// Get the manifest and its digest. Compare the digest to the one in the resource to make
	// sure the resource is up to date.
	manifest, digest, err := r.getResource(cv, resourceAccess)
	if err != nil {
		status.MarkNotReady(r.EventRecorder, deployer, deliveryv1alpha1.GetOCMResourceFailedReason, err.Error())

<<<<<<< HEAD
		return nil, fmt.Errorf("failed to get resource graph definition manifest: %w", err)
=======
		return ctrl.Result{}, fmt.Errorf("failed to get manifest: %w", err)
>>>>>>> 932ce5a2
	}
	defer func() {
		err = errors.Join(err, manifest.Close())
	}()

	if resource.Status.Resource.Digest != digest {
		status.MarkNotReady(r.EventRecorder, deployer, deliveryv1alpha1.GetOCMResourceFailedReason, "resource digest mismatch")

		return nil, fmt.Errorf("resource digest mismatch: expected %s, got %s", resource.Status.Resource.Digest, digest)
	}

<<<<<<< HEAD
	if objs, err = decodeObjectsFromManifest(manifest); err != nil {
		status.MarkNotReady(r.EventRecorder, deployer, deliveryv1alpha1.MarshalFailedReason, err.Error())

		return nil, fmt.Errorf("failed to decode objects: %w", err)
	}

	return objs, nil
}

func decodeObjectsFromManifest(manifest io.ReadCloser) (_ []client.Object, err error) {
	const bufferSize = 4096
	decoder := yaml.NewYAMLOrJSONDecoder(manifest, bufferSize)
	var objs []client.Object
	for {
		var obj unstructured.Unstructured
		err := decoder.Decode(&obj)
		if errors.Is(err, io.EOF) {
			break
		}
		if err != nil {
			return nil, fmt.Errorf("failed to unmarshal manifest: %w", err)
		}
		objs = append(objs, &obj)
	}

	if len(objs) == 0 {
		return nil, fmt.Errorf("no objects found in resource graph definition manifest")
	}
=======
	objs, err := decodeObjectsFromManifest(manifest)
	if err != nil {
		status.MarkNotReady(r.EventRecorder, deployer, deliveryv1alpha1.MarshalFailedReason, err.Error())

		return ctrl.Result{}, fmt.Errorf("failed to decode objects: %w", err)
	}

	if err = r.applyConcurrently(ctx, resource, deployer, objs); err != nil {
		status.MarkNotReady(r.EventRecorder, deployer, deliveryv1alpha1.ApplyFailed, err.Error())

		return ctrl.Result{}, fmt.Errorf("failed to apply resources: %w", err)
	}

	if err = r.trackConcurrently(ctx, deployer, objs); err != nil {
		status.MarkNotReady(r.EventRecorder, deployer, deliveryv1alpha1.ResourceNotSynced, err.Error())

		return ctrl.Result{}, fmt.Errorf("failed to sync deployed resources: %w", err)
	}

	updateDeployedObjectStatusReferences(objs, deployer)
	// TODO: move finalizer up because removal is anyhow idempotent
	controllerutil.AddFinalizer(deployer, resourceWatchFinalizer)
>>>>>>> 932ce5a2

	// TODO(jakobmoellerdev): support multiple objects in the resource graph definition manifest once we have pruning
	if len(objs) > 1 {
		return nil, fmt.Errorf("multiple objects (%d) found in deployed resource,"+
			"the current deployer implementation does not officially support this yet", len(objs))
	}

<<<<<<< HEAD
=======
	// we requeue the deployer after the requeue time specified in the resource.
	return ctrl.Result{RequeueAfter: resource.GetRequeueAfter()}, nil
}

func decodeObjectsFromManifest(manifest io.ReadCloser) (_ []client.Object, err error) {
	defer func() {
		err = errors.Join(err, manifest.Close())
	}()

	const bufferSize = 4096
	decoder := yaml.NewYAMLOrJSONDecoder(manifest, bufferSize)
	var objs []client.Object
	for {
		var obj unstructured.Unstructured
		err := decoder.Decode(&obj)
		if errors.Is(err, io.EOF) {
			break
		}
		if err != nil {
			return nil, fmt.Errorf("failed to unmarshal manifest: %w", err)
		}
		objs = append(objs, &obj)
	}

	if len(objs) == 0 {
		return nil, fmt.Errorf("no objects found in manifest")
	}

	// TODO(jakobmoellerdev): support multiple objects in the manifest once we have pruning
	if len(objs) > 1 {
		return nil, fmt.Errorf("multiple objects (%d) found in deployed resource,"+
			"the current deployer implementation does not officially support this yet", len(objs))
	}

>>>>>>> 932ce5a2
	return objs, nil
}

// getResource returns the resource data as byte-slice and its digest.
func (r *Reconciler) getResource(cv ocmctx.ComponentVersionAccess, resourceAccess ocmctx.ResourceAccess) (io.ReadCloser, string, error) {
	octx := cv.GetContext()
	cd := cv.GetDescriptor()
	raw := &cd.Resources[cd.GetResourceIndex(resourceAccess.Meta())]

	if raw.Digest == nil {
		return nil, "", errors.New("digest not found in resource access")
	}

	// Check if the resource is signature relevant and calculate digest of resource
	acc, err := octx.AccessSpecForSpec(raw.Access)
	if err != nil {
		return nil, "", fmt.Errorf("failed getting access for resource: %w", err)
	}

	meth, err := acc.AccessMethod(cv)
	if err != nil {
		return nil, "", fmt.Errorf("failed getting access method: %w", err)
	}

	accessMethod, err := resourceAccess.AccessMethod()
	if err != nil {
		return nil, "", fmt.Errorf("failed to create access method: %w", err)
	}

	bAcc := accessMethod.AsBlobAccess()

	meth = signing.NewRedirectedAccessMethod(meth, bAcc)
	resAccDigest := raw.Digest
	resAccDigestType := signing.DigesterType(resAccDigest)
	req := []ocmctx.DigesterType{resAccDigestType}

	registry := signingattr.Get(octx).HandlerRegistry()
	hasher := registry.GetHasher(resAccDigestType.HashAlgorithm)
	digest, err := octx.BlobDigesters().DetermineDigests(raw.Type, hasher, registry, meth, req...)
	if err != nil {
		return nil, "", fmt.Errorf("failed determining digest for resource: %w", err)
	}

	// Get actual resource data
	data, err := bAcc.Reader()
	if err != nil {
		return nil, "", fmt.Errorf("failed getting resource data: %w", err)
	}

	return data, digest[0].String(), nil
}

var digestSpecStringPattern = regexp.MustCompile(`^(?P<algo>[\w\-]+):(?P<digest>[a-fA-F0-9]+)\[(?P<norm>[\w\/]+)\]$`)

// TODO(jakobmoellerdev): currently digests are stored as strings in resource status, we should really consider storing them natively...
func digestSpec(s string) (v1.DigestSpec, error) {
	matches := digestSpecStringPattern.FindStringSubmatch(s)
	if expectedMatches := 4; len(matches) != expectedMatches {
		return v1.DigestSpec{}, fmt.Errorf("invalid digest spec format: %s", s)
	}

	digestSpec := v1.DigestSpec{}
	for i, name := range digestSpecStringPattern.SubexpNames() {
		switch name {
		case "algo":
			digestSpec.HashAlgorithm = matches[i]
		case "digest":
			digestSpec.Value = matches[i]
		case "norm":
			digestSpec.NormalisationAlgorithm = matches[i]
		}
	}

	return digestSpec, nil
}

// applyConcurrently applies the resource objects to the cluster concurrently.
//
// See Apply for more details on how the objects are applied.
func (r *Reconciler) applyConcurrently(ctx context.Context, resource *deliveryv1alpha1.Resource, deployer *deliveryv1alpha1.Deployer, objs []client.Object) error {
	eg, egctx := errgroup.WithContext(ctx)

	for i := range objs {
		eg.Go(func() error {
<<<<<<< HEAD
			//nolint:forcetypeassert // we know that objs[i] is a client.Object because we just cloned it
			obj := objs[i].DeepCopyObject().(client.Object)

			return r.apply(egctx, resource, deployer, obj)
=======
			return r.apply(egctx, resource, deployer, objs[i])
>>>>>>> 932ce5a2
		})
	}

	return eg.Wait()
}

// apply applies the object to the cluster using Server-Side Apply. It sets the controller reference on the object
// and patches it with the FieldManager set to the deployer UID. It also updates the deployer status with the
// applied object reference.
func (r *Reconciler) apply(ctx context.Context, resource *deliveryv1alpha1.Resource, deployer *deliveryv1alpha1.Deployer, obj client.Object) error {
	setOwnershipLabels(obj, resource, deployer)
	setOwnershipAnnotations(obj, resource)
	if err := controllerutil.SetControllerReference(deployer, obj, r.Scheme); err != nil {
<<<<<<< HEAD
		return fmt.Errorf("failed to set controller reference on resource graph definition: %w", err)
=======
		return fmt.Errorf("failed to set controller reference on object: %w", err)
>>>>>>> 932ce5a2
	}

	if err := r.GetClient().Patch(ctx, obj, client.Apply, &client.PatchOptions{
		Force:           ptr.To(true),
		FieldManager:    fmt.Sprintf("%s/%s", deployerManager, deployer.UID),
		FieldValidation: metav1.FieldValidationWarn,
	}); err != nil {
<<<<<<< HEAD
		return fmt.Errorf("failed to apply resource graph definition: %w", err)
=======
		return fmt.Errorf("failed to apply object: %w", err)
>>>>>>> 932ce5a2
	}

	return nil
}

<<<<<<< HEAD
// trackConcurrently tracks the resource graph definition objects for the deployer concurrently.
=======
// trackConcurrently tracks the object objects for the deployer concurrently.
>>>>>>> 932ce5a2
//
// See track for more details on how the objects are tracked.
func (r *Reconciler) trackConcurrently(ctx context.Context, deployer *deliveryv1alpha1.Deployer, objs []client.Object) error {
	eg, egctx := errgroup.WithContext(ctx)

	for i := range objs {
		eg.Go(func() error {
			return r.track(egctx, deployer, objs[i])
		})
	}

	return eg.Wait()
}

<<<<<<< HEAD
// track registers the resource graph definition object for the deployer and tracks it.
// It checks if the resource watch is already registered and synced. If not, it registers the watch and returns an error
// indicating that the resource graph definition is not yet registered and synced.
=======
// track registers the object for the deployer.
// It checks if the resource watch is already registered and synced. If not, it registers the watch and returns an error
// indicating that the object is not yet registered and synced.
>>>>>>> 932ce5a2
// If the resource watch is already registered and synced, it skips the registration and returns nil.
func (r *Reconciler) track(ctx context.Context, deployer *deliveryv1alpha1.Deployer, obj client.Object) error {
	logger := log.FromContext(ctx)

	if r.resourceWatchHasSynced(deployer, obj) {
<<<<<<< HEAD
		logger.Info("resource graph definition is already registered and synced, skipping registration")
=======
		logger.Info("object is already registered and synced, skipping registration")
>>>>>>> 932ce5a2
	} else {
		logger.Info("registering watch from deployer", "obj", obj.GetName())
		select {
		case r.resourceWatchChannel <- dynamic.Event{
			Parent: deployer,
			Child:  obj,
		}:
		case <-ctx.Done():
			return fmt.Errorf("context canceled while unregistering resource watch for deployer %s: %w", deployer.Name, ctx.Err())
		}

<<<<<<< HEAD
		return fmt.Errorf("resource graph definition is not yet registered and synced, waiting for registration")
=======
		return fmt.Errorf("object is not yet registered and synced, waiting for registration")
>>>>>>> 932ce5a2
	}

	return nil
}

func updateDeployedObjectStatusReferences(objs []client.Object, deployer *deliveryv1alpha1.Deployer) {
	for _, obj := range objs {
		apiVersion, kind := obj.GetObjectKind().GroupVersionKind().ToAPIVersionAndKind()
		ref := deliveryv1alpha1.DeployedObjectReference{
			APIVersion: apiVersion,
			Kind:       kind,
			Name:       obj.GetName(),
			Namespace:  obj.GetNamespace(),
			UID:        obj.GetUID(),
		}
		if idx := slices.IndexFunc(deployer.Status.Deployed, func(reference deliveryv1alpha1.DeployedObjectReference) bool {
			if reference.UID == obj.GetUID() {
				return true
			}

			return false
		}); idx < 0 {
			deployer.Status.Deployed = append(deployer.Status.Deployed, ref)
		} else {
			deployer.Status.Deployed[idx] = ref
		}
	}
}<|MERGE_RESOLUTION|>--- conflicted
+++ resolved
@@ -35,10 +35,7 @@
 	ctrl "sigs.k8s.io/controller-runtime"
 
 	deliveryv1alpha1 "github.com/open-component-model/ocm-k8s-toolkit/api/v1alpha1"
-<<<<<<< HEAD
 	"github.com/open-component-model/ocm-k8s-toolkit/internal/controller/deployer/cache"
-=======
->>>>>>> 932ce5a2
 	"github.com/open-component-model/ocm-k8s-toolkit/internal/controller/deployer/dynamic"
 	"github.com/open-component-model/ocm-k8s-toolkit/internal/ocm"
 	"github.com/open-component-model/ocm-k8s-toolkit/internal/status"
@@ -66,20 +63,13 @@
 	resourceWatchHasSynced func(parent, obj client.Object) bool
 	// resourceWatchIsStopped is used to check if a resource watch is stopped.
 	resourceWatchIsStopped func(parent, obj client.Object) bool
-<<<<<<< HEAD
-	// deployTracker is used to track the deployed objects and their resource watches.
-=======
 	// resourceWatches is used to track the deployed objects and their resource watches.
->>>>>>> 932ce5a2
 	// this is used to ensure that the resource watches are removed when the deployer is deleted.
 	// Note that technically we also store tracked objects in the status, but to stay idempotent
 	// we use a tracker so as to only write to the status, and not read from it.
 	resourceWatches func(parent client.Object) []client.Object
-<<<<<<< HEAD
 
 	DownloadCache cache.DigestObjectCache[string, []client.Object]
-=======
->>>>>>> 932ce5a2
 }
 
 var _ ocm.Reconciler = (*Reconciler)(nil)
@@ -232,10 +222,6 @@
 	return nil
 }
 
-<<<<<<< HEAD
-=======
-//nolint:funlen // we do not want to cut the function at arbitrary points
->>>>>>> 932ce5a2
 func (r *Reconciler) Reconcile(ctx context.Context, req ctrl.Request) (_ ctrl.Result, err error) {
 	logger := log.FromContext(ctx)
 	logger.Info("starting reconciliation")
@@ -258,8 +244,6 @@
 		if err := r.Untrack(ctx, deployer); err != nil {
 			return ctrl.Result{}, fmt.Errorf("failed to untrack deployer: %w", err)
 		}
-<<<<<<< HEAD
-=======
 
 		return ctrl.Result{}, fmt.Errorf("deployer is being deleted, waiting for resource watches to be removed")
 	}
@@ -283,9 +267,8 @@
 	err = ocm.ConfigureContext(ctx, octx, r.GetClient(), configs)
 	if err != nil {
 		status.MarkNotReady(r.GetEventRecorder(), deployer, deliveryv1alpha1.ConfigureContextFailedReason, err.Error())
->>>>>>> 932ce5a2
-
-		return ctrl.Result{}, fmt.Errorf("deployer is being deleted, waiting for resource watches to be removed")
+
+		return ctrl.Result{}, fmt.Errorf("failed to configure context: %w", err)
 	}
 
 	resourceNamespace := deployer.Spec.ResourceRef.Namespace
@@ -419,11 +402,7 @@
 	if err != nil {
 		status.MarkNotReady(r.EventRecorder, deployer, deliveryv1alpha1.GetOCMResourceFailedReason, err.Error())
 
-<<<<<<< HEAD
-		return nil, fmt.Errorf("failed to get resource graph definition manifest: %w", err)
-=======
-		return ctrl.Result{}, fmt.Errorf("failed to get manifest: %w", err)
->>>>>>> 932ce5a2
+		return nil, fmt.Errorf("failed to get  manifest: %w", err)
 	}
 	defer func() {
 		err = errors.Join(err, manifest.Close())
@@ -435,7 +414,6 @@
 		return nil, fmt.Errorf("resource digest mismatch: expected %s, got %s", resource.Status.Resource.Digest, digest)
 	}
 
-<<<<<<< HEAD
 	if objs, err = decodeObjectsFromManifest(manifest); err != nil {
 		status.MarkNotReady(r.EventRecorder, deployer, deliveryv1alpha1.MarshalFailedReason, err.Error())
 
@@ -462,76 +440,15 @@
 	}
 
 	if len(objs) == 0 {
-		return nil, fmt.Errorf("no objects found in resource graph definition manifest")
-	}
-=======
-	objs, err := decodeObjectsFromManifest(manifest)
-	if err != nil {
-		status.MarkNotReady(r.EventRecorder, deployer, deliveryv1alpha1.MarshalFailedReason, err.Error())
-
-		return ctrl.Result{}, fmt.Errorf("failed to decode objects: %w", err)
-	}
-
-	if err = r.applyConcurrently(ctx, resource, deployer, objs); err != nil {
-		status.MarkNotReady(r.EventRecorder, deployer, deliveryv1alpha1.ApplyFailed, err.Error())
-
-		return ctrl.Result{}, fmt.Errorf("failed to apply resources: %w", err)
-	}
-
-	if err = r.trackConcurrently(ctx, deployer, objs); err != nil {
-		status.MarkNotReady(r.EventRecorder, deployer, deliveryv1alpha1.ResourceNotSynced, err.Error())
-
-		return ctrl.Result{}, fmt.Errorf("failed to sync deployed resources: %w", err)
-	}
-
-	updateDeployedObjectStatusReferences(objs, deployer)
-	// TODO: move finalizer up because removal is anyhow idempotent
-	controllerutil.AddFinalizer(deployer, resourceWatchFinalizer)
->>>>>>> 932ce5a2
-
-	// TODO(jakobmoellerdev): support multiple objects in the resource graph definition manifest once we have pruning
+		return nil, fmt.Errorf("no objects found in  manifest")
+	}
+
+	// TODO(jakobmoellerdev): support multiple objects in the  manifest once we have pruning
 	if len(objs) > 1 {
 		return nil, fmt.Errorf("multiple objects (%d) found in deployed resource,"+
 			"the current deployer implementation does not officially support this yet", len(objs))
 	}
 
-<<<<<<< HEAD
-=======
-	// we requeue the deployer after the requeue time specified in the resource.
-	return ctrl.Result{RequeueAfter: resource.GetRequeueAfter()}, nil
-}
-
-func decodeObjectsFromManifest(manifest io.ReadCloser) (_ []client.Object, err error) {
-	defer func() {
-		err = errors.Join(err, manifest.Close())
-	}()
-
-	const bufferSize = 4096
-	decoder := yaml.NewYAMLOrJSONDecoder(manifest, bufferSize)
-	var objs []client.Object
-	for {
-		var obj unstructured.Unstructured
-		err := decoder.Decode(&obj)
-		if errors.Is(err, io.EOF) {
-			break
-		}
-		if err != nil {
-			return nil, fmt.Errorf("failed to unmarshal manifest: %w", err)
-		}
-		objs = append(objs, &obj)
-	}
-
-	if len(objs) == 0 {
-		return nil, fmt.Errorf("no objects found in manifest")
-	}
-
-	// TODO(jakobmoellerdev): support multiple objects in the manifest once we have pruning
-	if len(objs) > 1 {
-		return nil, fmt.Errorf("multiple objects (%d) found in deployed resource,"+
-			"the current deployer implementation does not officially support this yet", len(objs))
-	}
-
->>>>>>> 932ce5a2
 	return objs, nil
 }
 
@@ -616,14 +533,10 @@
 
 	for i := range objs {
 		eg.Go(func() error {
-<<<<<<< HEAD
 			//nolint:forcetypeassert // we know that objs[i] is a client.Object because we just cloned it
 			obj := objs[i].DeepCopyObject().(client.Object)
 
 			return r.apply(egctx, resource, deployer, obj)
-=======
-			return r.apply(egctx, resource, deployer, objs[i])
->>>>>>> 932ce5a2
 		})
 	}
 
@@ -637,11 +550,7 @@
 	setOwnershipLabels(obj, resource, deployer)
 	setOwnershipAnnotations(obj, resource)
 	if err := controllerutil.SetControllerReference(deployer, obj, r.Scheme); err != nil {
-<<<<<<< HEAD
-		return fmt.Errorf("failed to set controller reference on resource graph definition: %w", err)
-=======
 		return fmt.Errorf("failed to set controller reference on object: %w", err)
->>>>>>> 932ce5a2
 	}
 
 	if err := r.GetClient().Patch(ctx, obj, client.Apply, &client.PatchOptions{
@@ -649,21 +558,13 @@
 		FieldManager:    fmt.Sprintf("%s/%s", deployerManager, deployer.UID),
 		FieldValidation: metav1.FieldValidationWarn,
 	}); err != nil {
-<<<<<<< HEAD
-		return fmt.Errorf("failed to apply resource graph definition: %w", err)
-=======
 		return fmt.Errorf("failed to apply object: %w", err)
->>>>>>> 932ce5a2
 	}
 
 	return nil
 }
 
-<<<<<<< HEAD
-// trackConcurrently tracks the resource graph definition objects for the deployer concurrently.
-=======
-// trackConcurrently tracks the object objects for the deployer concurrently.
->>>>>>> 932ce5a2
+// trackConcurrently tracks the objects for the deployer concurrently.
 //
 // See track for more details on how the objects are tracked.
 func (r *Reconciler) trackConcurrently(ctx context.Context, deployer *deliveryv1alpha1.Deployer, objs []client.Object) error {
@@ -678,25 +579,15 @@
 	return eg.Wait()
 }
 
-<<<<<<< HEAD
-// track registers the resource graph definition object for the deployer and tracks it.
-// It checks if the resource watch is already registered and synced. If not, it registers the watch and returns an error
-// indicating that the resource graph definition is not yet registered and synced.
-=======
-// track registers the object for the deployer.
+// track registers the object for the deployer and tracks it.
 // It checks if the resource watch is already registered and synced. If not, it registers the watch and returns an error
 // indicating that the object is not yet registered and synced.
->>>>>>> 932ce5a2
 // If the resource watch is already registered and synced, it skips the registration and returns nil.
 func (r *Reconciler) track(ctx context.Context, deployer *deliveryv1alpha1.Deployer, obj client.Object) error {
 	logger := log.FromContext(ctx)
 
 	if r.resourceWatchHasSynced(deployer, obj) {
-<<<<<<< HEAD
-		logger.Info("resource graph definition is already registered and synced, skipping registration")
-=======
 		logger.Info("object is already registered and synced, skipping registration")
->>>>>>> 932ce5a2
 	} else {
 		logger.Info("registering watch from deployer", "obj", obj.GetName())
 		select {
@@ -708,11 +599,7 @@
 			return fmt.Errorf("context canceled while unregistering resource watch for deployer %s: %w", deployer.Name, ctx.Err())
 		}
 
-<<<<<<< HEAD
-		return fmt.Errorf("resource graph definition is not yet registered and synced, waiting for registration")
-=======
 		return fmt.Errorf("object is not yet registered and synced, waiting for registration")
->>>>>>> 932ce5a2
 	}
 
 	return nil
