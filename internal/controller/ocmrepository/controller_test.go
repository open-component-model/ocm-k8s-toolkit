--- conflicted
+++ resolved
@@ -5,11 +5,8 @@
 	"os"
 	"time"
 
-<<<<<<< HEAD
 	"github.com/fluxcd/pkg/apis/meta"
-=======
 	"github.com/fluxcd/pkg/runtime/conditions"
->>>>>>> c0de7ce8
 	. "github.com/mandelsoft/goutils/testutils"
 	"github.com/mandelsoft/vfs/pkg/osfs"
 	. "github.com/onsi/ginkgo/v2"
@@ -29,29 +26,17 @@
 	"github.com/open-component-model/ocm-k8s-toolkit/api/v1alpha1"
 )
 
-<<<<<<< HEAD
-const TestOCMRepositoryObj = "test-ocmrepository"
+const (
+	CTFPath              = "ocm-k8s-ctfstore--*"
+	TestOCMRepositoryObj = "test-ocmrepository"
+)
 
 var _ = Describe("OCMRepository Controller", func() {
 	var (
 		ctx     context.Context
 		cancel  context.CancelFunc
 		ocmRepo *v1alpha1.OCMRepository
-=======
-const (
-	CTFPath              = "ocm-k8s-ctfstore--*"
-	TestNamespaceOCMRepo = "test-namespace-ocmrepository"
-	TestOCMRepositoryObj = "test-ocmrepository"
-)
-
-var _ = Describe("OCMRepository Controller", func() {
-	var (
-		ctx       context.Context
-		cancel    context.CancelFunc
-		namespace *corev1.Namespace
-		ocmRepo   *v1alpha1.OCMRepository
-		env       *Builder
->>>>>>> c0de7ce8
+		env     *Builder
 	)
 
 	BeforeEach(func() {
@@ -60,16 +45,6 @@
 
 		ctx, cancel = context.WithCancel(context.Background())
 		DeferCleanup(cancel)
-<<<<<<< HEAD
-=======
-
-		namespace = &corev1.Namespace{
-			ObjectMeta: metav1.ObjectMeta{
-				Name: TestNamespaceOCMRepo,
-			},
-		}
-		_ = k8sClient.Create(ctx, namespace)
->>>>>>> c0de7ce8
 	})
 
 	AfterEach(func() {
@@ -157,8 +132,8 @@
 				By("creating a OCI repository")
 				spec := ocireg.NewRepositorySpec("ghcr.io/open-component-model")
 				specdata := Must(spec.MarshalJSON())
-<<<<<<< HEAD
-				ocmRepo = newTestOCMRepository(TestNamespaceOCMRepo, TestOCMRepositoryObj, &specdata)
+				repoName := TestOCMRepositoryObj + "-all-fields"
+				ocmRepo = newTestOCMRepository(TestNamespaceOCMRepo, repoName, &specdata)
 
 				By("adding SecretRefs")
 				ocmRepo.Spec.SecretRef = &v1.LocalObjectReference{Name: secrets[0].Name}
@@ -175,12 +150,6 @@
 				ocmRepo.Spec.ConfigSet = &configSet
 
 				By("creating OCMRepository object")
-=======
-				repoName := TestOCMRepositoryObj + "-all-fields"
-				ocmRepo = newTestOCMRepository(TestNamespaceOCMRepo, repoName, &specdata)
-				// configSet := "configSet"
-				// ocmRepo.Spec.ConfigSet = &configSet
->>>>>>> c0de7ce8
 				Expect(k8sClient.Create(ctx, ocmRepo)).To(Succeed())
 
 				By("check that the SecretRefs and ConfigRefs are in the status")
