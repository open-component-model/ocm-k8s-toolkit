--- conflicted
+++ resolved
@@ -67,11 +67,8 @@
 var zotCmd *exec.Cmd
 var registry *snapshot.Registry
 var zotRootDir string
-<<<<<<< HEAD
-=======
 var ctx context.Context
 var cancel context.CancelFunc
->>>>>>> b34dd383
 
 func TestControllers(t *testing.T) {
 	RegisterFailHandler(Fail)
@@ -175,8 +172,6 @@
 	registry, err = snapshot.NewRegistry(fmt.Sprintf("%s:%s", zotAddress, zotPort))
 	registry.PlainHTTP = true
 
-<<<<<<< HEAD
-=======
 	ctx, cancel = context.WithCancel(context.Background())
 	DeferCleanup(cancel)
 
@@ -190,7 +185,6 @@
 		Expect(k8sClient.Delete(ctx, namespace, client.PropagationPolicy(metav1.DeletePropagationForeground))).To(Succeed())
 	})
 
->>>>>>> b34dd383
 	Expect((&Reconciler{
 		BaseReconciler: &ocm.BaseReconciler{
 			Client:        k8sClient,
