--- conflicted
+++ resolved
@@ -229,15 +229,9 @@
 		// We use the digest calculated above for the blob-info digest, so we can compare for any changes
 		snapshotCR := snapshotRegistry.Create(configuration, repositoryName, manifestDigest.String(), configuration.GetResourceVersion(), digest, int64(len(data)))
 
-<<<<<<< HEAD
-		if _, err = controllerutil.CreateOrUpdate(ctx, r.GetClient(), &snapshotCR, func() error {
-			if snapshotCR.ObjectMeta.CreationTimestamp.IsZero() {
-				if err := controllerutil.SetControllerReference(configuration, &snapshotCR, r.GetScheme()); err != nil {
-=======
 		if _, err = controllerutil.CreateOrUpdate(ctx, r.GetClient(), snapshotCR, func() error {
 			if snapshotCR.ObjectMeta.CreationTimestamp.IsZero() {
 				if err := controllerutil.SetControllerReference(configuration, snapshotCR, r.GetScheme()); err != nil {
->>>>>>> b34dd383
 					return fmt.Errorf("failed to set controller reference: %w", err)
 				}
 			}
