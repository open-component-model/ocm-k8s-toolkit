--- conflicted
+++ resolved
@@ -250,15 +250,8 @@
 				})
 				return filepath.Join(tempDir, ctfName)
 			},
-<<<<<<< HEAD
 				&testCase{
-					HELMChart: "podinfo:6.7.1",
-=======
-				&v1alpha1.SourceReference{
-					Registry:   "oci://ghcr.io/stefanprodan/charts",
-					Repository: "podinfo",
-					Reference:  "6.9.1",
->>>>>>> 8ff36b0b
+					HELMChart: "podinfo:6.9.1",
 				},
 			),
 			Entry("GitHub access", func() string {
