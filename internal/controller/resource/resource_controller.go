/*
Copyright 2024.

Licensed under the Apache License, Version 2.0 (the "License");
you may not use this file except in compliance with the License.
You may obtain a copy of the License at

    http://www.apache.org/licenses/LICENSE-2.0

Unless required by applicable law or agreed to in writing, software
distributed under the License is distributed on an "AS IS" BASIS,
WITHOUT WARRANTIES OR CONDITIONS OF ANY KIND, either express or implied.
See the License for the specific language governing permissions and
limitations under the License.
*/

package resource

import (
	"context"
	"encoding/json"
	"errors"
	"fmt"

	"github.com/fluxcd/pkg/runtime/conditions"
	"github.com/fluxcd/pkg/runtime/patch"
	"github.com/opencontainers/go-digest"
	"k8s.io/apimachinery/pkg/types"
	"ocm.software/ocm/api/datacontext"
	"ocm.software/ocm/api/ocm/compdesc"
	"ocm.software/ocm/api/ocm/resolvers"
	"ocm.software/ocm/api/ocm/selectors"
	"ocm.software/ocm/api/ocm/tools/signing"
	"ocm.software/ocm/api/utils/blobaccess"
	"sigs.k8s.io/controller-runtime/pkg/builder"
	"sigs.k8s.io/controller-runtime/pkg/client"
	"sigs.k8s.io/controller-runtime/pkg/controller/controllerutil"
	"sigs.k8s.io/controller-runtime/pkg/handler"
	"sigs.k8s.io/controller-runtime/pkg/log"
	"sigs.k8s.io/controller-runtime/pkg/predicate"
	"sigs.k8s.io/controller-runtime/pkg/reconcile"

	corev1 "k8s.io/api/core/v1"
	apiextensionsv1 "k8s.io/apiextensions-apiserver/pkg/apis/apiextensions/v1"
	ocmctx "ocm.software/ocm/api/ocm"
	v1 "ocm.software/ocm/api/ocm/compdesc/meta/v1"
	ctrl "sigs.k8s.io/controller-runtime"

	"github.com/open-component-model/ocm-k8s-toolkit/api/v1alpha1"
	"github.com/open-component-model/ocm-k8s-toolkit/pkg/ocm"
	snapshotRegistry "github.com/open-component-model/ocm-k8s-toolkit/pkg/snapshot"
	"github.com/open-component-model/ocm-k8s-toolkit/pkg/status"
)

type Reconciler struct {
	*ocm.BaseReconciler
	Registry snapshotRegistry.RegistryType
}

var _ ocm.Reconciler = (*Reconciler)(nil)

func (r *Reconciler) SetupWithManager(mgr ctrl.Manager) error {
	// Create index for component reference name from resources
	const fieldName = "spec.componentRef.name"
	if err := mgr.GetFieldIndexer().IndexField(context.Background(), &v1alpha1.Resource{}, fieldName, func(obj client.Object) []string {
		resource, ok := obj.(*v1alpha1.Resource)
		if !ok {
			return nil
		}

		return []string{resource.Spec.ComponentRef.Name}
	}); err != nil {
		return err
	}

	return ctrl.NewControllerManagedBy(mgr).
		For(&v1alpha1.Resource{}, builder.WithPredicates(predicate.GenerationChangedPredicate{})).
		// Watch for snapshot-events that are owned by the resource controller
		Owns(&v1alpha1.Snapshot{}).
		// Watch for component-events that are referenced by resources
		Watches(
			&v1alpha1.Component{},
			handler.EnqueueRequestsFromMapFunc(func(ctx context.Context, obj client.Object) []reconcile.Request {
				component, ok := obj.(*v1alpha1.Component)
				if !ok {
					return []reconcile.Request{}
				}

				// Get list of resources that reference the component
				list := &v1alpha1.ResourceList{}
				if err := r.List(ctx, list, client.MatchingFields{fieldName: component.GetName()}); err != nil {
					return []reconcile.Request{}
				}

				// For every resource that references the component create a reconciliation request for that resource
				requests := make([]reconcile.Request, 0, len(list.Items))
				for _, resource := range list.Items {
					requests = append(requests, reconcile.Request{
						NamespacedName: types.NamespacedName{
							Namespace: resource.GetNamespace(),
							Name:      resource.GetName(),
						},
					})
				}

				return requests
			})).
		Complete(r)
}

// +kubebuilder:rbac:groups=delivery.ocm.software,resources=resources,verbs=get;list;watch;create;update;patch;delete
// +kubebuilder:rbac:groups=delivery.ocm.software,resources=resources/status,verbs=get;update;patch

func (r *Reconciler) Reconcile(ctx context.Context, req ctrl.Request) (ctrl.Result, error) {
	resource := &v1alpha1.Resource{}
	if err := r.Get(ctx, req.NamespacedName, resource); err != nil {
		return ctrl.Result{}, client.IgnoreNotFound(err)
	}

	return r.reconcileWithStatusUpdate(ctx, resource)
}

func (r *Reconciler) reconcileWithStatusUpdate(ctx context.Context, resource *v1alpha1.Resource) (ctrl.Result, error) {
	patchHelper := patch.NewSerialPatcher(resource, r.Client)

	result, err := r.reconcileExists(ctx, resource)

	err = errors.Join(err, status.UpdateStatus(ctx, patchHelper, resource, r.EventRecorder, resource.GetRequeueAfter(), err))
	if err != nil {
		return ctrl.Result{}, err
	}

	return result, nil
}

func (r *Reconciler) reconcileExists(ctx context.Context, resource *v1alpha1.Resource) (ctrl.Result, error) {
	logger := log.FromContext(ctx)
	logger.V(1).Info("preparing reconciling resource")

	if resource.Spec.Suspend {
		return ctrl.Result{}, nil
	}

	if resource.GetDeletionTimestamp() != nil {
		logger.Info("resource is being deleted and cannot be used", "name", resource.Name)

		return ctrl.Result{}, nil
	}

	return r.reconcile(ctx, resource)
}

func (r *Reconciler) reconcile(ctx context.Context, resource *v1alpha1.Resource) (ctrl.Result, error) {
	logger := log.FromContext(ctx)
	// Get component to resolve resource from component descriptor and verify digest
	component := &v1alpha1.Component{}
	if err := r.Get(ctx, types.NamespacedName{
		Namespace: resource.GetNamespace(),
		Name:      resource.Spec.ComponentRef.Name,
	}, component); err != nil {
		return ctrl.Result{}, fmt.Errorf("failed to get component: %w", err)
	}

	// Check if component is applicable or is getting deleted/not ready
	if component.GetDeletionTimestamp() != nil {
		logger.Error(errors.New("component is being deleted"), "component is being deleted and therefore, cannot be used")

		return ctrl.Result{}, nil
	}

	if !conditions.IsReady(component) {
		status.MarkNotReady(r.EventRecorder, resource, v1alpha1.ComponentIsNotReadyReason, "Component is not ready")

		return ctrl.Result{}, errors.New("component is not ready")
	}

	return r.reconcileOCM(ctx, resource, component)
}

func (r *Reconciler) reconcileOCM(ctx context.Context, resource *v1alpha1.Resource, component *v1alpha1.Component) (ctrl.Result, error) {
	octx := ocmctx.New(datacontext.MODE_EXTENDED)

	result, err := r.reconcileResource(ctx, octx, resource, component)

	// Always finalize ocm context after reconciliation
	err = errors.Join(err, octx.Finalize())
	if err != nil {
		// this should be retryable, as it is difficult to forsee whether
		// another error condition might lead to problems closing the ocm
		// context
		return ctrl.Result{}, err
	}

	return result, nil
}

//nolint:funlen // we do not want to cut function at an arbitrary point
func (r *Reconciler) reconcileResource(ctx context.Context, octx ocmctx.Context, resource *v1alpha1.Resource, component *v1alpha1.Component) (ctrl.Result, error) {
	logger := log.FromContext(ctx)
	logger.V(1).Info("reconciling resource")

	session := ocmctx.NewSession(datacontext.NewSession())
	// automatically close the session when the ocm context is closed in the above defer
	octx.Finalizer().Close(session)

	configs, err := ocm.GetEffectiveConfig(ctx, r.GetClient(), resource)
	if err != nil {
		status.MarkNotReady(r.GetEventRecorder(), resource, v1alpha1.ConfigureContextFailedReason, err.Error())

		return ctrl.Result{}, err
	}
	err = ocm.ConfigureContext(ctx, octx, r.GetClient(), configs)
	if err != nil {
		status.MarkNotReady(r.GetEventRecorder(), resource, v1alpha1.ConfigureContextFailedReason, err.Error())

		return ctrl.Result{}, err
	}

	// Get snapshot from component that contains component descriptor
	componentSnapshot, err := snapshotRegistry.GetSnapshotForOwner(ctx, r.Client, component)
	if err != nil {
		status.MarkNotReady(r.GetEventRecorder(), resource, v1alpha1.GetSnapshotFailedReason, err.Error())

		return ctrl.Result{}, nil
	}

	// Create repository from registry for snapshot
	repositoryCD, err := r.Registry.NewRepository(ctx, componentSnapshot.Spec.Repository)
	if err != nil {
		status.MarkNotReady(r.GetEventRecorder(), resource, v1alpha1.CreateOCIRepositoryFailedReason, err.Error())

		return ctrl.Result{}, nil
	}

	// Get component descriptor set from artifact
	cdSet, err := ocm.GetComponentSetForSnapshot(ctx, repositoryCD, componentSnapshot)
	if err != nil {
		status.MarkNotReady(r.EventRecorder, resource, v1alpha1.GetComponentForSnapshotFailedReason, err.Error())

		return ctrl.Result{}, err
	}

	// Get referenced component descriptor from component descriptor set
	cd, err := cdSet.LookupComponentVersion(component.Status.Component.Component, component.Status.Component.Version)
	if err != nil {
		status.MarkNotReady(r.EventRecorder, resource, v1alpha1.GetComponentDescriptorsFailedReason, err.Error())

		return ctrl.Result{}, fmt.Errorf("failed to lookup component descriptor: %w", err)
	}

	// Get resource, respective component descriptor and component version
	resourceReference := v1.ResourceReference{
		Resource:      resource.Spec.Resource.ByReference.Resource,
		ReferencePath: resource.Spec.Resource.ByReference.ReferencePath,
	}

	// Resolve resource resourceReference to get resource and its component descriptor
	resourceDesc, resourceCompDesc, err := compdesc.ResolveResourceReference(cd, resourceReference, cdSet)
	if err != nil {
		status.MarkNotReady(r.EventRecorder, resource, v1alpha1.ResolveResourceFailedReason, err.Error())

		return ctrl.Result{}, fmt.Errorf("failed to resolve resource reference: %w", err)
	}

	cv, err := getComponentVersion(ctx, octx, session, component.Status.Component.RepositorySpec.Raw, resourceCompDesc)
	if err != nil {
		status.MarkNotReady(r.EventRecorder, resource, v1alpha1.GetComponentVersionFailedReason, err.Error())

		return ctrl.Result{}, err
	}

	resourceAccess, err := getResourceAccess(ctx, cv, resourceDesc, resourceCompDesc)
	if err != nil {
		status.MarkNotReady(r.EventRecorder, resource, v1alpha1.GetResourceAccessFailedReason, err.Error())

		return ctrl.Result{}, err
	}

	if err := verifyResource(ctx, resourceAccess, cv, cd); err != nil {
		status.MarkNotReady(r.EventRecorder, resource, v1alpha1.VerifyResourceFailedReason, err.Error())

		return ctrl.Result{}, err
	}

	// TODO:
	//   Problem: Do not re-download resources that are already present in the OCI registry
	//     Resolution:
	//       - Use resource-access-digest as OCI repository name
	//       - Check if OCI repository name exists
	//       - If yes, create manifest and point to the previous OCI layer blob
	//         - How?

	// Create OCI repository to store snapshot.
	// The digest from the resource access is used, so it can be used to compare resource with the same name/identity
	// on a digest-level.
	repositoryResourceName := resourceAccess.Meta().Digest.Value
	repositoryResource, err := r.Registry.NewRepository(ctx, repositoryResourceName)
	if err != nil {
		status.MarkNotReady(r.GetEventRecorder(), resource, v1alpha1.CreateOCIRepositoryFailedReason, err.Error())

		return ctrl.Result{}, err
	}

	var (
		manifestDigest digest.Digest
		blobSize       int64
	)

	// If the resource is of type 'ociArtifact' or its access type is 'ociArtifact', the resource will be copied to the
	// internal OCI registry
	logger.Info("create snapshot for resource", "name", resource.GetName(), "type", resourceAccess.Meta().GetType())
	resourceAccessSpec, err := resourceAccess.Access()
	if err != nil {
		status.MarkNotReady(r.EventRecorder, resource, v1alpha1.PushSnapshotFailedReason, err.Error())

		return ctrl.Result{}, err
	}

<<<<<<< HEAD
	// Create OCI repository
	repositoryResourceName := resourceAccess.Meta().Digest.Value
	repositoryResource, err := r.Registry.NewRepository(ctx, repositoryResourceName)
	if err != nil {
		status.MarkNotReady(r.GetEventRecorder(), resource, v1alpha1.CreateOCIRepositoryFailedReason, err.Error())
=======
	if resourceAccessSpec == nil {
		status.MarkNotReady(r.EventRecorder, resource, v1alpha1.PushSnapshotFailedReason, "access spec is nil")
>>>>>>> b34dd383

		return ctrl.Result{}, err
	}

	if resourceAccessSpec.GetType() == "ociArtifact" {
		manifestDigest, err = repositoryResource.CopySnapshotForResourceAccess(ctx, resourceAccess)
		if err != nil {
			status.MarkNotReady(r.EventRecorder, resource, v1alpha1.PushSnapshotFailedReason, err.Error())

			return ctrl.Result{}, err
		}

		// TODO: How to get the blob size, without downloading the resource?
		//  Do we need the blob-size, when we copy the resource either way?
		//  We could use the size stored in the manifest
		blobSize = 0
	} else {
		// Get resource content
		// No need to close the blob access as it will be closed automatically
		blobAccess, err := getBlobAccess(ctx, resourceAccess)
		if err != nil {
			status.MarkNotReady(r.EventRecorder, resource, v1alpha1.GetBlobAccessFailedReason, err.Error())

			return ctrl.Result{}, err
		}

		resourceContent, err := blobAccess.Get()
		if err != nil {
			status.MarkNotReady(r.EventRecorder, resource, v1alpha1.GetResourceFailedReason, err.Error())

			return ctrl.Result{}, err
		}

		// Push resource to OCI repository
		manifestDigest, err = repositoryResource.PushSnapshot(ctx, resourceAccess.Meta().GetVersion(), resourceContent)
		if err != nil {
			status.MarkNotReady(r.GetEventRecorder(), resource, v1alpha1.PushSnapshotFailedReason, err.Error())

			return ctrl.Result{}, err
		}

		blobSize = int64(len(resourceContent))
	}

	// Create respective snapshot CR
	snapshotCR := snapshotRegistry.Create(
		resource,
		repositoryResourceName,
		manifestDigest.String(),
		resourceAccess.Meta().GetVersion(),
		// TODO: Think about using the resource-access as blob-digest
		//   + Always available (in comparison to OCI artifacts where we cannot calc the digest without downloading the
		//       manifest or blob
		//   - Not really the digest of the blob
		resourceAccess.Meta().Digest.Value,
		blobSize,
	)

	if _, err = controllerutil.CreateOrUpdate(ctx, r.GetClient(), snapshotCR, func() error {
		if snapshotCR.ObjectMeta.CreationTimestamp.IsZero() {
			if err := controllerutil.SetControllerReference(resource, snapshotCR, r.GetScheme()); err != nil {
				return fmt.Errorf("failed to set controller reference: %w", err)
			}
		}

		resource.Status.SnapshotRef = corev1.LocalObjectReference{
			Name: snapshotCR.GetName(),
		}

		return nil
	}); err != nil {
		status.MarkNotReady(r.EventRecorder, resource, v1alpha1.CreateSnapshotFailedReason, err.Error())

		return ctrl.Result{}, err
	}

	// Update status
	if err = setResourceStatus(ctx, configs, resource, resourceAccess); err != nil {
		status.MarkNotReady(r.EventRecorder, resource, v1alpha1.StatusSetFailedReason, err.Error())

		return ctrl.Result{}, fmt.Errorf("failed to set resource status: %w", err)
	}

	status.MarkReady(r.EventRecorder, resource, "Applied version %s", resourceAccess.Meta().Version)

	return ctrl.Result{RequeueAfter: resource.GetRequeueAfter()}, nil
}

// getComponentVersion returns the component version for the given component descriptor.
func getComponentVersion(ctx context.Context, octx ocmctx.Context, session ocmctx.Session, spec []byte, compDesc *compdesc.ComponentDescriptor) (
	ocmctx.ComponentVersionAccess, error,
) {
	log.FromContext(ctx).V(1).Info("getting component version")

	// Get repository and resolver to get the respective component version of the resource
	repoSpec, err := octx.RepositorySpecForConfig(spec, nil)
	if err != nil {
		return nil, fmt.Errorf("failed to get repository spec: %w", err)
	}
	repo, err := session.LookupRepository(octx, repoSpec)
	if err != nil {
		return nil, fmt.Errorf("failed to lookup repository: %w", err)
	}

	resolver := resolvers.NewCompoundResolver(repo, octx.GetResolver())

	// Get component version for resource access
	cv, err := session.LookupComponentVersion(resolver, compDesc.Name, compDesc.Version)
	if err != nil {
		return nil, fmt.Errorf("failed to lookup component version: %w", err)
	}

	return cv, nil
}

// getResourceAccess returns the resource access for the given resource and component descriptor from the component version access.
func getResourceAccess(ctx context.Context, cv ocmctx.ComponentVersionAccess, resourceDesc *compdesc.Resource, compDesc *compdesc.ComponentDescriptor) (ocmctx.ResourceAccess, error) {
	log.FromContext(ctx).V(1).Info("get resource access")

	resAccesses, err := cv.SelectResources(selectors.Identity(resourceDesc.GetIdentity(compDesc.GetResources())))
	if err != nil {
		return nil, fmt.Errorf("failed to select resources: %w", err)
	}

	var resourceAccess ocmctx.ResourceAccess
	switch len(resAccesses) {
	case 0:
		return nil, errors.New("no resources selected")
	case 1:
		resourceAccess = resAccesses[0]
	default:
		return nil, errors.New("cannot determine the resource access unambiguously")
	}

	return resourceAccess, nil
}

// getBlobAccess returns the blob access for the given resource access.
func getBlobAccess(ctx context.Context, access ocmctx.ResourceAccess) (blobaccess.BlobAccess, error) {
	log.FromContext(ctx).V(1).Info("get resource blob access")

	// Create data access
	accessMethod, err := access.AccessMethod()
	if err != nil {
		return nil, fmt.Errorf("failed to create access method: %w", err)
	}

	return accessMethod.AsBlobAccess(), nil
}

// verifyResource verifies the resource digest with the digest from the component version access and component descriptor.
func verifyResource(ctx context.Context, access ocmctx.ResourceAccess, cv ocmctx.ComponentVersionAccess, cd *compdesc.ComponentDescriptor) error {
	logger := log.FromContext(ctx)
	logger.V(1).Info("verify resource")

	// TODO: https://github.com/open-component-model/ocm-k8s-toolkit/issues/71
	index := cd.GetResourceIndex(access.Meta())
	if index < 0 {
		return errors.New("resource not found in access spec")
	}
	raw := &cd.Resources[index]
	if raw.Digest == nil {
		logger.V(1).Info("no resource-digest in descriptor found. Skipping verification")

		return nil
	}

	blobAccess, err := getBlobAccess(ctx, access)
	if err != nil {
		return err
	}

	// Add the component descriptor to the local verified store, so its digest will be compared with the digest from the
	// component version access
	store := signing.NewLocalVerifiedStore()
	store.Add(cd)

	ok, err := signing.VerifyResourceDigestByResourceAccess(cv, access, blobAccess, store)
	if !ok {
		if err != nil {
			return fmt.Errorf("verification failed: %w", err)
		}

		return errors.New("expected signature verification to be relevant, but it was not")
	}
	if err != nil {
		return fmt.Errorf("failed to verify resource digest: %w", err)
	}

	return nil
}

// setResourceStatus updates the resource status with the all required information.
func setResourceStatus(ctx context.Context, configs []v1alpha1.OCMConfiguration, resource *v1alpha1.Resource, resourceAccess ocmctx.ResourceAccess) error {
	log.FromContext(ctx).V(1).Info("updating resource status")

	// Get the access spec from the resource access
	accessSpec, err := resourceAccess.Access()
	if err != nil {
		return fmt.Errorf("failed to get access spec: %w", err)
	}

	accessData, err := json.Marshal(accessSpec)
	if err != nil {
		return fmt.Errorf("failed to marshal access spec: %w", err)
	}

	resource.Status.Resource = &v1alpha1.ResourceInfo{
		Name:          resourceAccess.Meta().Name,
		Type:          resourceAccess.Meta().Type,
		Version:       resourceAccess.Meta().Version,
		ExtraIdentity: resourceAccess.Meta().ExtraIdentity,
		Access:        apiextensionsv1.JSON{Raw: accessData},
		Digest:        resourceAccess.Meta().Digest.String(),
	}

	resource.Status.EffectiveOCMConfig = configs

	return nil
}<|MERGE_RESOLUTION|>--- conflicted
+++ resolved
@@ -316,16 +316,8 @@
 		return ctrl.Result{}, err
 	}
 
-<<<<<<< HEAD
-	// Create OCI repository
-	repositoryResourceName := resourceAccess.Meta().Digest.Value
-	repositoryResource, err := r.Registry.NewRepository(ctx, repositoryResourceName)
-	if err != nil {
-		status.MarkNotReady(r.GetEventRecorder(), resource, v1alpha1.CreateOCIRepositoryFailedReason, err.Error())
-=======
 	if resourceAccessSpec == nil {
 		status.MarkNotReady(r.EventRecorder, resource, v1alpha1.PushSnapshotFailedReason, "access spec is nil")
->>>>>>> b34dd383
 
 		return ctrl.Result{}, err
 	}
