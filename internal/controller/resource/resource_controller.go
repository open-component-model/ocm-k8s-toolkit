/*
Copyright 2024.

Licensed under the Apache License, Version 2.0 (the "License");
you may not use this file except in compliance with the License.
You may obtain a copy of the License at

    http://www.apache.org/licenses/LICENSE-2.0

Unless required by applicable law or agreed to in writing, software
distributed under the License is distributed on an "AS IS" BASIS,
WITHOUT WARRANTIES OR CONDITIONS OF ANY KIND, either express or implied.
See the License for the specific language governing permissions and
limitations under the License.
*/

package resource

import (
	"bytes"
	"context"
	"encoding/json"
	"errors"
	"fmt"
	"io"
	"os"
	"path/filepath"
	"slices"
	"strings"

	"github.com/containers/image/v5/pkg/compression"
	"github.com/fluxcd/pkg/runtime/conditions"
	"github.com/fluxcd/pkg/runtime/patch"
	artifactv1 "github.com/openfluxcd/artifact/api/v1alpha1"
	"github.com/openfluxcd/controller-manager/storage"
	corev1 "k8s.io/api/core/v1"
	apiextensionsv1 "k8s.io/apiextensions-apiserver/pkg/apis/apiextensions/v1"
	apierrors "k8s.io/apimachinery/pkg/api/errors"
	"k8s.io/apimachinery/pkg/types"
	"ocm.software/ocm/api/datacontext"
	ocmctx "ocm.software/ocm/api/ocm"
	"ocm.software/ocm/api/ocm/compdesc"
	v1 "ocm.software/ocm/api/ocm/compdesc/meta/v1"
	"ocm.software/ocm/api/ocm/extensions/download"
	"ocm.software/ocm/api/ocm/resolvers"
	"ocm.software/ocm/api/ocm/selectors"
	"ocm.software/ocm/api/ocm/tools/signing"
	"ocm.software/ocm/api/utils/blobaccess"
	ctrl "sigs.k8s.io/controller-runtime"
	"sigs.k8s.io/controller-runtime/pkg/builder"
	"sigs.k8s.io/controller-runtime/pkg/client"
	"sigs.k8s.io/controller-runtime/pkg/controller/controllerutil"
	"sigs.k8s.io/controller-runtime/pkg/handler"
	"sigs.k8s.io/controller-runtime/pkg/log"
	"sigs.k8s.io/controller-runtime/pkg/predicate"
	"sigs.k8s.io/controller-runtime/pkg/reconcile"

	"github.com/open-component-model/ocm-k8s-toolkit/api/v1alpha1"
	"github.com/open-component-model/ocm-k8s-toolkit/pkg/compression"
	"github.com/open-component-model/ocm-k8s-toolkit/pkg/ocm"
	"github.com/open-component-model/ocm-k8s-toolkit/pkg/status"
)

type Reconciler struct {
	*ocm.BaseReconciler
	Storage *storage.Storage
}

var _ ocm.Reconciler = (*Reconciler)(nil)

func (r *Reconciler) SetupWithManager(mgr ctrl.Manager) error {
	// Create index for component reference name from resources
	const fieldName = "spec.componentRef.name"
	if err := mgr.GetFieldIndexer().IndexField(context.Background(), &v1alpha1.Resource{}, fieldName, func(obj client.Object) []string {
		resource, ok := obj.(*v1alpha1.Resource)
		if !ok {
			return nil
		}

		return []string{resource.Spec.ComponentRef.Name}
	}); err != nil {
		return err
	}

	return ctrl.NewControllerManagedBy(mgr).
		For(&v1alpha1.Resource{}, builder.WithPredicates(predicate.GenerationChangedPredicate{})).
		// Watch for artifacts-events that are owned by the resource controller
		Owns(&artifactv1.Artifact{}).
		// Watch for component-events that are referenced by resources
		Watches(
			&v1alpha1.Component{},
			handler.EnqueueRequestsFromMapFunc(func(ctx context.Context, obj client.Object) []reconcile.Request {
				component, ok := obj.(*v1alpha1.Component)
				if !ok {
					return []reconcile.Request{}
				}

				// Get list of resources that reference the component
				list := &v1alpha1.ResourceList{}
				if err := r.List(ctx, list, client.MatchingFields{fieldName: component.GetName()}); err != nil {
					return []reconcile.Request{}
				}

				// For every resource that references the component create a reconciliation request for that resource
				requests := make([]reconcile.Request, 0, len(list.Items))
				for _, resource := range list.Items {
					requests = append(requests, reconcile.Request{
						NamespacedName: types.NamespacedName{
							Namespace: resource.GetNamespace(),
							Name:      resource.GetName(),
						},
					})
				}

				return requests
			})).
		Complete(r)
}

// +kubebuilder:rbac:groups=delivery.ocm.software,resources=resources,verbs=get;list;watch;create;update;patch;delete
// +kubebuilder:rbac:groups=delivery.ocm.software,resources=resources/status,verbs=get;update;patch
// +kubebuilder:rbac:groups=delivery.ocm.software,resources=resources/finalizers,verbs=update

// +kubebuilder:rbac:groups=openfluxcd.mandelsoft.org,resources=artifacts,verbs=get;list;watch;create;update;patch;delete
// +kubebuilder:rbac:groups=openfluxcd.mandelsoft.org,resources=artifacts/status,verbs=get;update;patch
// +kubebuilder:rbac:groups=openfluxcd.mandelsoft.org,resources=artifacts/finalizers,verbs=update

func (r *Reconciler) Reconcile(ctx context.Context, req ctrl.Request) (ctrl.Result, error) {
	resource := &v1alpha1.Resource{}
	if err := r.Get(ctx, req.NamespacedName, resource); err != nil {
		return ctrl.Result{}, client.IgnoreNotFound(err)
	}

	return r.reconcileWithStatusUpdate(ctx, resource)
}

func (r *Reconciler) reconcileWithStatusUpdate(ctx context.Context, resource *v1alpha1.Resource) (ctrl.Result, error) {
	patchHelper := patch.NewSerialPatcher(resource, r.Client)

	result, err := r.reconcileExists(ctx, resource)

	err = errors.Join(err, status.UpdateStatus(ctx, patchHelper, resource, r.EventRecorder, resource.GetRequeueAfter(), err))
	if err != nil {
		return ctrl.Result{}, err
	}

	return result, nil
}

func (r *Reconciler) reconcileExists(ctx context.Context, resource *v1alpha1.Resource) (ctrl.Result, error) {
	logger := log.FromContext(ctx)
	logger.V(1).Info("preparing reconciling resource")

	if resource.Spec.Suspend {
		return ctrl.Result{}, nil
	}

	if !resource.GetDeletionTimestamp().IsZero() {
		// TODO: This is a temporary solution until a artifact-reconciler is written to handle the deletion of artifacts
		if err := ocm.RemoveArtifactForCollectable(ctx, r.Client, r.Storage, resource); err != nil {
			return ctrl.Result{}, fmt.Errorf("failed to remove artifact: %w", err)
		}

		if removed := controllerutil.RemoveFinalizer(resource, v1alpha1.ArtifactFinalizer); removed {
			if err := r.Update(ctx, resource); err != nil {
				return ctrl.Result{}, fmt.Errorf("failed to remove finalizer: %w", err)
			}
		}

		return ctrl.Result{}, nil
	}

	if added := controllerutil.AddFinalizer(resource, v1alpha1.ArtifactFinalizer); added {
		err := r.Update(ctx, resource)
		if err != nil {
			return ctrl.Result{}, fmt.Errorf("failed to add finalizer: %w", err)
		}

		return ctrl.Result{Requeue: true}, nil
	}

	return r.reconcile(ctx, resource)
}

func (r *Reconciler) reconcile(ctx context.Context, resource *v1alpha1.Resource) (ctrl.Result, error) {
	logger := log.FromContext(ctx)
	// Get component to resolve resource from component descriptor and verify digest
	component := &v1alpha1.Component{}
	if err := r.Get(ctx, types.NamespacedName{
		Namespace: resource.GetNamespace(),
		Name:      resource.Spec.ComponentRef.Name,
	}, component); err != nil {
		return ctrl.Result{}, fmt.Errorf("failed to get component: %w", err)
	}

	// Check if component is applicable or is getting deleted/not ready
	if component.GetDeletionTimestamp() != nil {
		logger.Error(errors.New("component is being deleted"), "component is being deleted and therefore, cannot be used")

		return ctrl.Result{}, nil
	}

	if !conditions.IsReady(component) {
		status.MarkNotReady(r.EventRecorder, resource, v1alpha1.ComponentIsNotReadyReason, "Component is not ready")

		return ctrl.Result{}, errors.New("component is not ready")
	}

	return r.reconcileOCM(ctx, resource, component)
}

func (r *Reconciler) reconcileOCM(ctx context.Context, resource *v1alpha1.Resource, component *v1alpha1.Component) (ctrl.Result, error) {
	octx := ocmctx.New(datacontext.MODE_EXTENDED)

	result, err := r.reconcileResource(ctx, octx, resource, component)

	// Always finalize ocm context after reconciliation
	err = errors.Join(err, octx.Finalize())
	if err != nil {
		// this should be retryable, as it is difficult to forsee whether
		// another error condition might lead to problems closing the ocm
		// context
		return ctrl.Result{}, err
	}

	return result, nil
}

func (r *Reconciler) reconcileResource(ctx context.Context, octx ocmctx.Context, resource *v1alpha1.Resource, component *v1alpha1.Component) (ctrl.Result, error) {
	logger := log.FromContext(ctx)
	logger.V(1).Info("reconciling resource")

	session := ocmctx.NewSession(datacontext.NewSession())
	// automatically close the session when the ocm context is closed in the above defer
	octx.Finalizer().Close(session)

	if err := ocm.ConfigureOCMContext(ctx, r, octx, resource, component); err != nil {
		return ctrl.Result{}, err
	}

	// Get artifact from component that contains component descriptor
	artifactComponent := &artifactv1.Artifact{}
	if err := r.Get(ctx, types.NamespacedName{
		// TODO: see https://github.com/open-component-model/ocm-project/issues/295
		Namespace: resource.GetNamespace(),
		Name:      component.Status.ArtifactRef.Name,
	}, artifactComponent); err != nil {
		status.MarkNotReady(r.EventRecorder, resource, v1alpha1.GetArtifactFailedReason, "Cannot get component artifact")

		return ctrl.Result{}, fmt.Errorf("failed to get component artifact: %w", err)
	}

	// Get component descriptor set from artifact
	cdSet, err := ocm.GetComponentSetForArtifact(r.Storage, artifactComponent)
	if err != nil {
		status.MarkNotReady(r.EventRecorder, resource, v1alpha1.GetComponentForArtifactFailedReason, err.Error())

		return ctrl.Result{}, err
	}

	// Get referenced component descriptor from component descriptor set
	cd, err := cdSet.LookupComponentVersion(component.Status.Component.Component, component.Status.Component.Version)
	if err != nil {
		status.MarkNotReady(r.EventRecorder, resource, v1alpha1.GetComponentDescriptorsFailedReason, err.Error())

		return ctrl.Result{}, fmt.Errorf("failed to lookup component descriptor: %w", err)
	}

	// Get resource, respective component descriptor and component version
	resourceReference := v1.ResourceReference{
		Resource:      resource.Spec.Resource.ByReference.Resource,
		ReferencePath: resource.Spec.Resource.ByReference.ReferencePath,
	}

	// Resolve resource resourceReference to get resource and its component descriptor
	resourceDesc, resourceCompDesc, err := compdesc.ResolveResourceReference(cd, resourceReference, cdSet)
	if err != nil {
		status.MarkNotReady(r.EventRecorder, resource, v1alpha1.ResolveResourceFailedReason, err.Error())

		return ctrl.Result{}, fmt.Errorf("failed to resolve resource reference: %w", err)
	}

	cv, err := getComponentVersion(ctx, octx, session, component.Status.Component.RepositorySpec.Raw, resourceCompDesc)
	if err != nil {
		status.MarkNotReady(r.EventRecorder, resource, v1alpha1.GetComponentVersionFailedReason, err.Error())

		return ctrl.Result{}, err
	}

	resourceAccess, err := getResourceAccess(ctx, cv, resourceDesc, resourceCompDesc)
	if err != nil {
		status.MarkNotReady(r.EventRecorder, resource, v1alpha1.GetResourceAccessFailedReason, err.Error())

		return ctrl.Result{}, err
	}

	// revision is the digest of the resource. It is used to identify the resource in the storage (as filename) and to
	// check if the resource is already present in the storage.
	revision := resourceAccess.Meta().Digest.Value

	// Get the artifact to check if it is already present while reconciling it
	artifactStorage := r.Storage.NewArtifactFor(resource.GetKind(), resource.GetObjectMeta(), "", "")
	if err := r.Client.Get(ctx, types.NamespacedName{Name: artifactStorage.Name, Namespace: artifactStorage.Namespace}, artifactStorage); err != nil {
		if !apierrors.IsNotFound(err) {
			status.MarkNotReady(r.EventRecorder, resource, v1alpha1.GetArtifactFailedReason, err.Error())

			return ctrl.Result{}, fmt.Errorf("failed to get artifactStorage: %w", err)
		}
	}

	err = reconcileArtifact(ctx, octx, r.Storage, resource, resourceAccess, revision, artifactStorage, func() error { return verifyResource(ctx, resourceAccess, cv, cd) })
	if err != nil {
		status.MarkNotReady(r.EventRecorder, resource, v1alpha1.ReconcileArtifactFailedReason, err.Error())

		return ctrl.Result{}, err
	}

	// Update status
	if err = setResourceStatus(ctx, resource, resourceAccess); err != nil {
		status.MarkNotReady(r.EventRecorder, component, v1alpha1.StatusSetFailedReason, err.Error())

		return ctrl.Result{}, fmt.Errorf("failed to set resource status: %w", err)
	}

	status.MarkReady(r.EventRecorder, resource, "Applied version %s", resourceAccess.Meta().Version)

	return ctrl.Result{RequeueAfter: resource.GetRequeueAfter()}, nil
}

// getComponentVersion returns the component version for the given component descriptor.
func getComponentVersion(ctx context.Context, octx ocmctx.Context, session ocmctx.Session, spec []byte, compDesc *compdesc.ComponentDescriptor) (
	ocmctx.ComponentVersionAccess, error,
) {
	log.FromContext(ctx).V(1).Info("getting component version")

	// Get repository and resolver to get the respective component version of the resource
	repoSpec, err := octx.RepositorySpecForConfig(spec, nil)
	if err != nil {
		return nil, fmt.Errorf("failed to get repository spec: %w", err)
	}
	repo, err := session.LookupRepository(octx, repoSpec)
	if err != nil {
		return nil, fmt.Errorf("failed to lookup repository: %w", err)
	}

	resolver := resolvers.NewCompoundResolver(repo, octx.GetResolver())

	// Get component version for resource access
	cv, err := session.LookupComponentVersion(resolver, compDesc.Name, compDesc.Version)
	if err != nil {
		return nil, fmt.Errorf("failed to lookup component version: %w", err)
	}

	return cv, nil
}

// getResourceAccess returns the resource access for the given resource and component descriptor from the component version access.
func getResourceAccess(ctx context.Context, cv ocmctx.ComponentVersionAccess, resourceDesc *compdesc.Resource, compDesc *compdesc.ComponentDescriptor) (ocmctx.ResourceAccess, error) {
	log.FromContext(ctx).V(1).Info("get resource access")

	resAccesses, err := cv.SelectResources(selectors.Identity(resourceDesc.GetIdentity(compDesc.GetResources())))
	if err != nil {
		return nil, fmt.Errorf("failed to select resources: %w", err)
	}

	var resourceAccess ocmctx.ResourceAccess
	switch len(resAccesses) {
	case 0:
		return nil, errors.New("no resources selected")
	case 1:
		resourceAccess = resAccesses[0]
	default:
		return nil, errors.New("cannot determine the resource access unambiguously")
	}

	return resourceAccess, nil
}

// getBlobAccess returns the blob access for the given resource access.
func getBlobAccess(ctx context.Context, access ocmctx.ResourceAccess) (blobaccess.BlobAccess, error) {
	log.FromContext(ctx).V(1).Info("get resource blob access")

	// Create data access
	accessMethod, err := access.AccessMethod()
	if err != nil {
		return nil, fmt.Errorf("failed to create access method: %w", err)
	}

	return accessMethod.AsBlobAccess(), nil
}

// verifyResource verifies the resource digest with the digest from the component version access and component descriptor.
func verifyResource(ctx context.Context, access ocmctx.ResourceAccess, cv ocmctx.ComponentVersionAccess, cd *compdesc.ComponentDescriptor) error {
	log.FromContext(ctx).V(1).Info("verify resource")

	blobAccess, err := getBlobAccess(ctx, access)
	if err != nil {
		return err
	}

	// Add the component descriptor to the local verified store, so its digest will be compared with the digest from the
	// component version access
	store := signing.NewLocalVerifiedStore()
	store.Add(cd)

	ok, err := signing.VerifyResourceDigestByResourceAccess(cv, access, blobAccess, store)
	if !ok {
		if err != nil {
			return fmt.Errorf("verification failed: %w", err)
		}

		return errors.New("expected signature verification to be relevant, but it was not")
	}
	if err != nil {
		return fmt.Errorf("failed to verify resource digest: %w", err)
	}

	return nil
}

// downloadResource downloads the resource from the resource access.
func downloadResource(ctx context.Context, octx ocmctx.Context, targetDir string, resource *v1alpha1.Resource, acc ocmctx.ResourceAccess, bAcc blobaccess.BlobAccess,
) (string, error) {
	log.FromContext(ctx).V(1).Info("download resource")

	// Using a redirected resource acc to prevent redundant download
	accessMock, err := ocm.NewRedirectedResourceAccess(acc, bAcc)
	if err != nil {
		return "", fmt.Errorf("failed to create redirected resource acc: %w", err)
	}

	path, err := download.DownloadResource(octx, accessMock, filepath.Join(targetDir, resource.Name))
	if err != nil {
		return "", fmt.Errorf("failed to download resource: %w", err)
	}

	return path, nil
}

// reconcileArtifact will download, verify, and reconcile the artifact in the storage if it is not already present in the storage.
// TODO: https://github.com/open-component-model/ocm-project/issues/297
func reconcileArtifact(
	ctx context.Context,
	octx ocmctx.Context,
	storage *storage.Storage,
	resource *v1alpha1.Resource,
	acc ocmctx.ResourceAccess,
	revision string,
	artifact *artifactv1.Artifact,
	verifyFunc func() error,
) (retErr error) {
	log.FromContext(ctx).V(1).Info("reconcile artifact")

	// Check if the artifact is already present and located in the storage
	localPath := storage.LocalPath(artifact)

	// use the filename which is the revision as the artifact name
	artifactPresent := storage.ArtifactExist(artifact) && strings.Split(filepath.Base(localPath), ".")[0] == revision

	// Init variables with default values in case the artifact is present
	// If the artifact is present, the dirPath will be the directory of the local path to the directory
	dirPath := filepath.Dir(localPath)
	// If the artifact is already present, we do not want to archive it again
	archiveFunc := func(_ *artifactv1.Artifact, _ string) error {
		return nil
	}

	// If the artifact is not present, we will verify and download the resource and provide it as artifact
	//nolint:nestif // this is our main logic and we rather keep it in here
	if !artifactPresent {
		// No need to close the blob access as it will be closed automatically
		bAcc, err := getBlobAccess(ctx, acc)
		if err != nil {
			return err
		}

		// Check if resource can be verified
		if err := verifyFunc(); err != nil {
			return err
		}

		// Target directory in which the resource is downloaded
		tmp, err := os.MkdirTemp("", "resource-*")
		if err != nil {
			return fmt.Errorf("failed to create temporary directory: %w", err)
		}
		defer func() {
			retErr = errors.Join(retErr, os.RemoveAll(tmp))
		}()

		path, err := downloadResource(ctx, octx, tmp, resource, acc, bAcc)
		if err != nil {
			return err
		}

		// Since the artifact is not already present, an archive function is added to archive the downloaded resource in the storage
		archiveFunc = func(art *artifactv1.Artifact, _ string) error {
			logger := log.FromContext(ctx).WithValues("artifact", art.Name, "revision", revision, "path", path)
			fi, err := os.Stat(path)
			if err != nil {
				return fmt.Errorf("failed to get file info: %w", err)
			}
			if fi.IsDir() {
				logger.V(1).Info("archiving directory")
				// Archive directory to storage
				if err := storage.Archive(art, path, nil); err != nil {
					return fmt.Errorf("failed to archive: %w", err)
				}
			} else {
<<<<<<< HEAD
				if err := autoCompressAndArchiveFile(ctx, art, storage, path); err != nil {
=======
				if err := compression.AutoCompressAsGzipAndArchiveFile(ctx, art, storage, path); err != nil {
>>>>>>> b92c3951
					return fmt.Errorf("failed to auto compress and archive file: %w", err)
				}
			}

			resource.Status.ArtifactRef = corev1.LocalObjectReference{
				Name: art.Name,
			}

			return nil
		}

		// Overwrite the default dirPath with the temporary directory path that points to the downloaded resource
		dirPath = tmp
	}

	if err := storage.ReconcileStorage(ctx, resource); err != nil {
		return fmt.Errorf("failed to reconcile resource storage: %w", err)
	}

	// Provide artifact in storage
	if err := storage.ReconcileArtifact(ctx, resource, revision, dirPath, revision, archiveFunc); err != nil {
		return fmt.Errorf("failed to reconcile resource artifact: %w", err)
	}

	return nil
}

// autoCompressAndArchiveFile compresses the file if it is not already compressed and archives it in the storage.
// If the file is already compressed as gzip, it will be archived as is.
// If the file is not compressed or not in gzip format, it will be attempting to recompress to gzip and then archive.
// This is because some source controllers such as kustomize expect this compression format in their artifacts.
func autoCompressAndArchiveFile(ctx context.Context, art *artifactv1.Artifact, storage *storage.Storage, path string) (retErr error) {
	logger := log.FromContext(ctx).WithValues("artifact", art.Name, "path", path)
	file, err := os.OpenFile(path, os.O_RDONLY, 0o400)
	if err != nil {
		return fmt.Errorf("failed to open file: %w", err)
	}
	defer func() {
		retErr = errors.Join(retErr, file.Close())
	}()

	algo, decompressor, reader, err := compression.DetectCompressionFormat(file)
	if err != nil {
		return fmt.Errorf("failed to detect compression format: %w", err)
	}

	// If the file is
	// 1. not compressed or
	// 2. compressed but not in gzip format
	// we will recompress it to gzip and archive it
	if decompressor == nil || algo.Name() != compression.Gzip.Name() {
		// If it is compressed in a different format, we first decompress it and then recompress it to gzip
		if decompressor != nil {
			decompressed, err := decompressor(reader)
			if err != nil {
				return fmt.Errorf("failed to decompress: %w", err)
			}
			defer func() {
				retErr = errors.Join(retErr, decompressed.Close())
			}()
			reader = decompressed
		}

		logger.V(1).Info("archiving file, but detected file is not compressed or not in gzip format, recompressing and archiving")
		// TODO: this loads the single file into memory which can be expensive, but orchestrating an io.Pipe here is not trivial
		var buf bytes.Buffer
		if err := compressViaBuffer(&buf, reader); err != nil {
			return err
		}
		if err := storage.Copy(art, &buf); err != nil {
			return fmt.Errorf("failed to copy: %w", err)
		}

		return nil
	}

	logger.V(1).Info("archiving already compressed file from path")
	if err := storage.Copy(art, reader); err != nil {
		return fmt.Errorf("failed to copy file: %w", err)
	}

	return nil
}

func compressViaBuffer(buf *bytes.Buffer, reader io.Reader) (retErr error) {
	compressToBuf, err := compression.CompressStream(buf, compression.Gzip, nil)
	if err != nil {
		return fmt.Errorf("failed to compress stream: %w", err)
	}
	defer func() {
		retErr = errors.Join(retErr, compressToBuf.Close())
	}()
	if _, err := io.Copy(compressToBuf, reader); err != nil {
		return fmt.Errorf("failed to copy: %w", err)
	}

	return nil
}

// setResourceStatus updates the resource status with the all required information.
func setResourceStatus(ctx context.Context, resource *v1alpha1.Resource, resourceAccess ocmctx.ResourceAccess) error {
	log.FromContext(ctx).V(1).Info("updating resource status")

	// Get the access spec from the resource access
	accessSpec, err := resourceAccess.Access()
	if err != nil {
		return fmt.Errorf("failed to get access spec: %w", err)
	}

	accessData, err := json.Marshal(accessSpec)
	if err != nil {
		return fmt.Errorf("failed to marshal access spec: %w", err)
	}

	resource.Status.Resource = &v1alpha1.ResourceInfo{
		Name:          resourceAccess.Meta().Name,
		Type:          resourceAccess.Meta().Type,
		Version:       resourceAccess.Meta().Version,
		ExtraIdentity: resourceAccess.Meta().ExtraIdentity,
		Access:        apiextensionsv1.JSON{Raw: accessData},
		Digest:        resourceAccess.Meta().Digest.String(),
	}

	resource.Status.ConfigRefs = slices.Clone(resource.Spec.ConfigRefs)
	resource.Status.SecretRefs = slices.Clone(resource.Spec.SecretRefs)

	return nil
}<|MERGE_RESOLUTION|>--- conflicted
+++ resolved
@@ -17,18 +17,15 @@
 package resource
 
 import (
-	"bytes"
 	"context"
 	"encoding/json"
 	"errors"
 	"fmt"
-	"io"
 	"os"
 	"path/filepath"
 	"slices"
 	"strings"
 
-	"github.com/containers/image/v5/pkg/compression"
 	"github.com/fluxcd/pkg/runtime/conditions"
 	"github.com/fluxcd/pkg/runtime/patch"
 	artifactv1 "github.com/openfluxcd/artifact/api/v1alpha1"
@@ -507,11 +504,7 @@
 					return fmt.Errorf("failed to archive: %w", err)
 				}
 			} else {
-<<<<<<< HEAD
-				if err := autoCompressAndArchiveFile(ctx, art, storage, path); err != nil {
-=======
 				if err := compression.AutoCompressAsGzipAndArchiveFile(ctx, art, storage, path); err != nil {
->>>>>>> b92c3951
 					return fmt.Errorf("failed to auto compress and archive file: %w", err)
 				}
 			}
@@ -534,78 +527,6 @@
 	// Provide artifact in storage
 	if err := storage.ReconcileArtifact(ctx, resource, revision, dirPath, revision, archiveFunc); err != nil {
 		return fmt.Errorf("failed to reconcile resource artifact: %w", err)
-	}
-
-	return nil
-}
-
-// autoCompressAndArchiveFile compresses the file if it is not already compressed and archives it in the storage.
-// If the file is already compressed as gzip, it will be archived as is.
-// If the file is not compressed or not in gzip format, it will be attempting to recompress to gzip and then archive.
-// This is because some source controllers such as kustomize expect this compression format in their artifacts.
-func autoCompressAndArchiveFile(ctx context.Context, art *artifactv1.Artifact, storage *storage.Storage, path string) (retErr error) {
-	logger := log.FromContext(ctx).WithValues("artifact", art.Name, "path", path)
-	file, err := os.OpenFile(path, os.O_RDONLY, 0o400)
-	if err != nil {
-		return fmt.Errorf("failed to open file: %w", err)
-	}
-	defer func() {
-		retErr = errors.Join(retErr, file.Close())
-	}()
-
-	algo, decompressor, reader, err := compression.DetectCompressionFormat(file)
-	if err != nil {
-		return fmt.Errorf("failed to detect compression format: %w", err)
-	}
-
-	// If the file is
-	// 1. not compressed or
-	// 2. compressed but not in gzip format
-	// we will recompress it to gzip and archive it
-	if decompressor == nil || algo.Name() != compression.Gzip.Name() {
-		// If it is compressed in a different format, we first decompress it and then recompress it to gzip
-		if decompressor != nil {
-			decompressed, err := decompressor(reader)
-			if err != nil {
-				return fmt.Errorf("failed to decompress: %w", err)
-			}
-			defer func() {
-				retErr = errors.Join(retErr, decompressed.Close())
-			}()
-			reader = decompressed
-		}
-
-		logger.V(1).Info("archiving file, but detected file is not compressed or not in gzip format, recompressing and archiving")
-		// TODO: this loads the single file into memory which can be expensive, but orchestrating an io.Pipe here is not trivial
-		var buf bytes.Buffer
-		if err := compressViaBuffer(&buf, reader); err != nil {
-			return err
-		}
-		if err := storage.Copy(art, &buf); err != nil {
-			return fmt.Errorf("failed to copy: %w", err)
-		}
-
-		return nil
-	}
-
-	logger.V(1).Info("archiving already compressed file from path")
-	if err := storage.Copy(art, reader); err != nil {
-		return fmt.Errorf("failed to copy file: %w", err)
-	}
-
-	return nil
-}
-
-func compressViaBuffer(buf *bytes.Buffer, reader io.Reader) (retErr error) {
-	compressToBuf, err := compression.CompressStream(buf, compression.Gzip, nil)
-	if err != nil {
-		return fmt.Errorf("failed to compress stream: %w", err)
-	}
-	defer func() {
-		retErr = errors.Join(retErr, compressToBuf.Close())
-	}()
-	if _, err := io.Copy(compressToBuf, reader); err != nil {
-		return fmt.Errorf("failed to copy: %w", err)
 	}
 
 	return nil
