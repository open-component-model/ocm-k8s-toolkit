--- conflicted
+++ resolved
@@ -247,19 +247,11 @@
 	}
 
 	// Get component descriptor set from artifact
-<<<<<<< HEAD
-	cdSet, rErr := ocm.GetComponentSetForArtifact(r.Storage, artifactComponent)
-	if rErr != nil {
-		status.MarkNotReady(r.EventRecorder, resource, v1alpha1.GetComponentForArtifactFailedReason, rErr.Error())
-
-		return ctrl.Result{}, rerror.AsRetryableError(rErr)
-=======
 	cdSet, err := ocm.GetComponentSetForArtifact(ctx, r.Storage, artifactComponent)
 	if err != nil {
 		status.MarkNotReady(r.EventRecorder, resource, v1alpha1.GetComponentForArtifactFailedReason, err.Error())
 
 		return ctrl.Result{}, err
->>>>>>> 62f6bc72
 	}
 
 	// Get referenced component descriptor from component descriptor set
@@ -289,22 +281,14 @@
 	if err != nil {
 		status.MarkNotReady(r.EventRecorder, resource, v1alpha1.GetComponentVersionFailedReason, err.Error())
 
-<<<<<<< HEAD
-		return ctrl.Result{}, rerror.AsRetryableError(fmt.Errorf("failed to get component version: %w", rErr))
-=======
-		return ctrl.Result{}, err
->>>>>>> 62f6bc72
+		return ctrl.Result{}, err
 	}
 
 	resourceAccess, err := getResourceAccess(ctx, cv, resourceDesc, resourceCompDesc)
 	if err != nil {
 		status.MarkNotReady(r.EventRecorder, resource, v1alpha1.GetResourceAccessFailedReason, err.Error())
 
-<<<<<<< HEAD
-		return ctrl.Result{}, rerror.AsRetryableError(fmt.Errorf("failed to get resource access: %w", rErr))
-=======
-		return ctrl.Result{}, err
->>>>>>> 62f6bc72
+		return ctrl.Result{}, err
 	}
 
 	// revision is the digest of the resource. It is used to identify the resource in the storage (as filename) and to
@@ -325,11 +309,7 @@
 	if err != nil {
 		status.MarkNotReady(r.EventRecorder, resource, v1alpha1.ReconcileArtifactFailedReason, err.Error())
 
-<<<<<<< HEAD
-		return ctrl.Result{}, rerror.AsRetryableError(fmt.Errorf("failed to reconcile artifact: %w", rErr))
-=======
-		return ctrl.Result{}, err
->>>>>>> 62f6bc72
+		return ctrl.Result{}, err
 	}
 
 	// Update status
