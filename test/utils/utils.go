/*
Copyright 2024.

Licensed under the Apache License, Version 2.0 (the "License");
you may not use this file except in compliance with the License.
You may obtain a copy of the License at

    http://www.apache.org/licenses/LICENSE-2.0

Unless required by applicable law or agreed to in writing, software
distributed under the License is distributed on an "AS IS" BASIS,
WITHOUT WARRANTIES OR CONDITIONS OF ANY KIND, either express or implied.
See the License for the specific language governing permissions and
limitations under the License.
*/

package utils

import (
	"bytes"
	"encoding/json"
	"errors"
	"fmt"
	"os"
	"os/exec"
	"path/filepath"
	"strings"
	"text/template"

	. "github.com/onsi/ginkgo/v2" //nolint:golint,revive,stylecheck // ginkgo...

	"github.com/openfluxcd/artifact/test/utils"
)

// Run executes the provided command within this context.
func Run(cmd *exec.Cmd) ([]byte, error) {
	cmd.Dir = os.Getenv("PROJECT_DIR")

	cmd.Env = append(cmd.Env, os.Environ()...)
	cmd.Env = append(cmd.Env, "GO110MODULE=on")

	command := strings.Join(cmd.Args, " ")
	fmt.Fprintf(GinkgoWriter, "running: %s\n", command)
	output, err := cmd.CombinedOutput()
	if err != nil {
		return output, fmt.Errorf("%s failed with error: (%w) %s", command, err, string(output))
	}

	return output, nil
}

// DeployAndWaitForResource takes a manifest file of a k8s resource and deploys it with "kubectl". Correspondingly,
// a DeferCleanup-handler is created that will delete the resource, when the test-suite ends.
// Additionally, "waitingFor" is a resource condition to check if the resource was deployed successfully.
// Example:
//
//	err := DeployAndWaitForResource("./pod.yaml", "condition=Ready")
func DeployAndWaitForResource(manifestFilePath, waitingFor, timeout string) error {
	err := DeployResource(manifestFilePath)
	if err != nil {
		return err
	}

	cmd := exec.Command("kubectl", "wait", "-f", manifestFilePath,
		"--for", waitingFor,
		"--timeout", timeout,
	)
	_, err = utils.Run(cmd)

	return err
}

// DeployResource takes a manifest file of a k8s resource and deploys it with "kubectl". Correspondingly,
// a DeferCleanup-handler is created that will delete the resource, when the test-suite ends.
// In contrast to "DeployAndWaitForResource", this function does not wait for a certain condition to be fulfilled.
func DeployResource(manifestFilePath string) error {
	cmd := exec.Command("kubectl", "apply", "-f", manifestFilePath)
	_, err := utils.Run(cmd)
	if err != nil {
		return err
	}
	DeferCleanup(func() error {
		cmd = exec.Command("kubectl", "delete", "-f", manifestFilePath)
		_, err := utils.Run(cmd)

		return err
	})

	return err
}

// PrepareOCMComponent creates an OCM component from a component-constructor file. The component-constructor file can
// contain go-template-logic and the respective key-value pairs can be by templateValues.
// After creating the OCM component, the component is transferred to imageRegistry.
func PrepareOCMComponent(ccPath, imageRegistry string, templateValues ...string) error {
	By("creating ocm component")
	tmpDir, err := os.MkdirTemp("", "")
	if err != nil {
		return fmt.Errorf("could not create temporary directory: %w", err)
	}
	DeferCleanup(func() error {
		return os.RemoveAll(tmpDir)
	})

	// The localization should replace the original value of the resource image reference with the new
	// image reference from our image registry.
	// In some test-scenarios an internal image registry inside the cluster is used to store the images.
	// If this is the case, the OCM component-constructor cannot hold a static registry-url. Therefore,
	// go-template is used to replace the registry-url.
	//   If the environment variable INTERNAL_IMAGE_REGISTRY_URL is present, its value will be used.
	//   If the environment variable is not present, the initial value from IMAGE_REGISTRY_URL will be used.
	ctfDir := filepath.Join(tmpDir, "ctf")
	cmdArgs := []string{
		"add",
		"componentversions",
		"--create",
		"--file", ctfDir,
		ccPath,
	}

	if len(templateValues) > 0 {
		// We could support more template-functionalities (see ocmcli), but it is not required yet.
		cmdArgs = append(cmdArgs, "--templater", "go")
		cmdArgs = append(cmdArgs, templateValues...)
	}

	cmd := exec.Command("ocm", cmdArgs...)
	_, err = utils.Run(cmd)
	if err != nil {
		return fmt.Errorf("could not create ocm component: %w", err)
	}

	// Note: The option '--overwrite' is necessary, when a digest of a resource is changed or unknown (which is the case
	// in our default test)
	cmd = exec.Command("ocm", "transfer", "ctf", "--overwrite", ctfDir, imageRegistry)
	_, err = utils.Run(cmd)
	if err != nil {
		return fmt.Errorf("could not transfer ocm component: %w", err)
	}

	return nil
}

// DeployOCMComponents is a helper function that deploys all relevant OCM component parts as well as the respective
// source-controller resource. It expects all manifests in the passed path. The image registry is required as the
// corresponding value must be templated.
func DeployOCMComponents(manifestPath, imageRegistry, timeout string) error {
	By("creating and validating the custom resource OCM repository")
	// In some test-scenarios an internal image registry inside the cluster is used to upload the components.
	// If this is the case, the OCM repository manifest cannot hold a static registry-url. Therefore,
	// go-template is used to replace the registry-url.
	//   If the environment variable INTERNAL_IMAGE_REGISTRY_URL is present, its value will be used.
	//   If the environment variable is not present, the initial value from IMAGE_REGISTRY_URL will be used.
	manifestOCMRepository := filepath.Join(manifestPath, "ocmrepository.yaml")
	manifestContent, err := os.ReadFile(manifestOCMRepository)
	if err != nil {
		return fmt.Errorf("could not read ocm repository manifest: %w", err)
	}

	tmplOCMRepository, err := template.New("manifest").Parse(string(manifestContent))
	if err != nil {
		return fmt.Errorf("could not parse ocm repository manifest: %w", err)
	}

	dataOCMRepository := map[string]string{
		"ImageRegistry": imageRegistry,
	}

	var result bytes.Buffer
	if err := tmplOCMRepository.Execute(&result, dataOCMRepository); err != nil {
		return fmt.Errorf("could not execute ocm repository manifest: %w", err)
	}

	tmpDir, err := os.MkdirTemp("", "")
	if err != nil {
		return fmt.Errorf("could not create temporary directory: %w", err)
	}
	DeferCleanup(func() error {
		return os.RemoveAll(tmpDir)
	})

	const perm = 0o644
	manifestOCMRepository = filepath.Join(tmpDir, "manifestOCMRespository.yaml")
	if err := os.WriteFile(manifestOCMRepository, result.Bytes(), perm); err != nil {
		return fmt.Errorf("could not write ocm repository manifest: %w", err)
	}
	if err := DeployAndWaitForResource(manifestOCMRepository, "condition=Ready", timeout); err != nil {
		return fmt.Errorf("could not deploy ocm component: %w", err)
	}

	By("creating and validating the custom resource OCM component")
	manifestComponent := filepath.Join(manifestPath, "component.yaml")
	if err := DeployAndWaitForResource(manifestComponent, "condition=Ready", timeout); err != nil {
		return fmt.Errorf("could not deploy ocm component: %w", err)
	}

	By("creating and validating the custom resource OCM resource")
	manifestResource := filepath.Join(manifestPath, "resource.yaml")
	if err := DeployAndWaitForResource(manifestResource, "condition=Ready", timeout); err != nil {
		return fmt.Errorf("could not deploy ocm resource: %w", err)
	}

	By("creating and validating the custom resource localization resource")
	manifestLocalizationResource := filepath.Join(manifestPath, "localization-resource.yaml")
	if err := DeployAndWaitForResource(manifestLocalizationResource, "condition=Ready", timeout); err != nil {
		return fmt.Errorf("could not deploy ocm localization resource: %w", err)
	}

	By("creating and validating the custom resource localized resource")
	manifestLocalizedResource := filepath.Join(manifestPath, "localized-resource.yaml")
	if err := DeployAndWaitForResource(manifestLocalizedResource, "condition=Ready", timeout); err != nil {
		return fmt.Errorf("could not deploy ocm localized resource: %w", err)
	}

	By("creating and validating the custom resource for the release")
	manifestRelease := filepath.Join(manifestPath, "release.yaml")
	if err := DeployAndWaitForResource(manifestRelease, "condition=Ready", timeout); err != nil {
		return fmt.Errorf("could not deploy release: %w", err)
	}

	return nil
}

// CheckOCMComponent executes the OCM CLI command 'ocm check cv' with the passed component reference.
// If credentials are required, the path to the OCM configuration file can be supplied as the second parameter.
// Options are optional. For possible values see:
// https://github.com/open-component-model/ocm/blob/main/docs/reference/ocm_check_componentversions.md
func CheckOCMComponent(componentReference, ocmConfigPath string, options ...string) error {
	c := []string{"ocm"}
	if len(ocmConfigPath) > 0 {
		c = append(c, "--config", ocmConfigPath)
	}
	c = append(c, "check", "cv")
	if len(options) > 0 {
		c = append(c, options[0:]...)
	}
	c = append(c, componentReference)

<<<<<<< HEAD
	cmd := exec.Command(c[0], c[1:]...) // nolint:gosec  // G204 -- The argument list is constructed right above.
=======
	cmd := exec.Command(c[0], c[1:]...) // #nosec G204 -- The argument list is constructed right above.
>>>>>>> 1c56ba48
	if _, err := utils.Run(cmd); err != nil {
		return err
	}

	return nil
}

// GetOCMResourceImageRef returns the image reference of a specified resource of a component version.
// For the format of component reference see OCM CLI documentation.
func GetOCMResourceImageRef(componentReference, resourceName, ocmConfigPath string) (string, error) {
	// Construct the command 'ocm get resources', which is used here to get the image reference of a resource.
	// See also: https://github.com/open-component-model/ocm/blob/main/docs/reference/ocm_get_resources.md
	c := []string{"ocm", "--loglevel", "error"}
	if len(ocmConfigPath) > 0 {
		c = append(c, "--config", ocmConfigPath)
	}
	c = append(c, "get", "resources", componentReference, resourceName, "-oJSON") // -oJSON is used to get the output in JSON format.

<<<<<<< HEAD
	cmd := exec.Command(c[0], c[1:]...) // nolint:gosec  // G204 -- The argument list is constructed right above.
=======
	cmd := exec.Command(c[0], c[1:]...) // #nosec G204 -- The argument list is constructed right above.
>>>>>>> 1c56ba48
	output, err := utils.Run(cmd)
	if err != nil {
		return "", err
	}

	// This struct corresponds to the json format of the command output.
	// We are only interested in one specific field, the image reference. All other fields are omitted.
	type Result struct {
		Items []struct {
			Element struct {
				Access struct {
					ImageReference string `json:"imageReference"`
				} `json:"access"`
			} `json:"element"`
		} `json:"items"`
	}

	var r Result
	err = json.Unmarshal(output, &r)
	if err != nil {
		return "", errors.New("could not unmarshal command output: " + string(output))
	}
	if len(r.Items) != 1 {
		return "", errors.New("exactly one item is expected in command output: " + string(output))
	}

	return r.Items[0].Element.Access.ImageReference, nil
}

// GetVerifyPodFieldFunc is a helper function to return a function which checks for a pod with the passed label
// selector. It returns the result from a comparison of the query on a specified pod-field with the expected string.
func GetVerifyPodFieldFunc(labelSelector, fieldQuery, expect string) error {
	return func() error {
		cmd := exec.Command("kubectl", "get", "pod", "-l", labelSelector, "-o", fieldQuery)
		output, err := utils.Run(cmd)
		if err != nil {
			return fmt.Errorf("failed to get podinfo: %w", err)
		}

		podField := strings.ReplaceAll(string(output), "\"", "")

		if podField != expect {
			return fmt.Errorf("expected pod field: %s, got: %s", expect, podField)
		}

		return nil
	}()
}

// Create Kubernetes namespace.
func CreateNamespace(ns string) error {
	cmd := exec.Command("kubectl", "create", "ns", ns)
	_, err := utils.Run(cmd)

	return err
}

// Delete Kubernetes namespace.
func DeleteNamespace(ns string) error {
	cmd := exec.Command("kubectl", "delete", "ns", ns)
	_, err := utils.Run(cmd)

	return err
}<|MERGE_RESOLUTION|>--- conflicted
+++ resolved
@@ -236,11 +236,7 @@
 	}
 	c = append(c, componentReference)
 
-<<<<<<< HEAD
-	cmd := exec.Command(c[0], c[1:]...) // nolint:gosec  // G204 -- The argument list is constructed right above.
-=======
-	cmd := exec.Command(c[0], c[1:]...) // #nosec G204 -- The argument list is constructed right above.
->>>>>>> 1c56ba48
+	cmd := exec.Command(c[0], c[1:]...) //nolint:gosec // The argument list is constructed right above.
 	if _, err := utils.Run(cmd); err != nil {
 		return err
 	}
@@ -259,11 +255,7 @@
 	}
 	c = append(c, "get", "resources", componentReference, resourceName, "-oJSON") // -oJSON is used to get the output in JSON format.
 
-<<<<<<< HEAD
-	cmd := exec.Command(c[0], c[1:]...) // nolint:gosec  // G204 -- The argument list is constructed right above.
-=======
-	cmd := exec.Command(c[0], c[1:]...) // #nosec G204 -- The argument list is constructed right above.
->>>>>>> 1c56ba48
+	cmd := exec.Command(c[0], c[1:]...) //nolint:gosec // The argument list is constructed right above.
 	output, err := utils.Run(cmd)
 	if err != nil {
 		return "", err
