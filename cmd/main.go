/*
Copyright 2024.

Licensed under the Apache License, Version 2.0 (the "License");
you may not use this file except in compliance with the License.
You may obtain a copy of the License at

    http://www.apache.org/licenses/LICENSE-2.0

Unless required by applicable law or agreed to in writing, software
distributed under the License is distributed on an "AS IS" BASIS,
WITHOUT WARRANTIES OR CONDITIONS OF ANY KIND, either express or implied.
See the License for the specific language governing permissions and
limitations under the License.
*/

package main

import (
	"context"
	"crypto/tls"
	"flag"
	"os"
	"time"

	// to ensure that exec-entrypoint and run can make use of them.
	// Import all Kubernetes client auth plugins (e.g. Azure, GCP, OIDC, etc.)
	_ "k8s.io/client-go/plugin/pkg/client/auth"

	"github.com/fluxcd/pkg/runtime/events"
	artifactv1 "github.com/openfluxcd/artifact/api/v1alpha1"
	"github.com/openfluxcd/controller-manager/server"
	"k8s.io/apimachinery/pkg/runtime"
	utilruntime "k8s.io/apimachinery/pkg/util/runtime"
	clientgoscheme "k8s.io/client-go/kubernetes/scheme"
	ctrl "sigs.k8s.io/controller-runtime"
	"sigs.k8s.io/controller-runtime/pkg/healthz"
	"sigs.k8s.io/controller-runtime/pkg/log/zap"
	metricsserver "sigs.k8s.io/controller-runtime/pkg/metrics/server"
	"sigs.k8s.io/controller-runtime/pkg/webhook"

	"github.com/open-component-model/ocm-k8s-toolkit/api/v1alpha1"
	"github.com/open-component-model/ocm-k8s-toolkit/internal/controller/component"
	"github.com/open-component-model/ocm-k8s-toolkit/internal/controller/ocmrepository"
	"github.com/open-component-model/ocm-k8s-toolkit/internal/controller/resource"
	"github.com/open-component-model/ocm-k8s-toolkit/pkg/ocm"
	// +kubebuilder:scaffold:imports
)

var (
	scheme   = runtime.NewScheme()
	setupLog = ctrl.Log.WithName("setup")
)

func init() {
	utilruntime.Must(clientgoscheme.AddToScheme(scheme))

	utilruntime.Must(v1alpha1.AddToScheme(scheme))
	utilruntime.Must(artifactv1.AddToScheme(scheme))
	// +kubebuilder:scaffold:scheme
}

func main() {
	var (
		metricsAddr              string
		enableLeaderElection     bool
		probeAddr                string
		secureMetrics            bool
		enableHTTP2              bool
		artifactRetentionTTL     = 60 * time.Second
		artifactRetentionRecords = 2
		storagePath              string
		storageAddr              string
		storageAdvAddr           string
		eventsAddr               string
	)
	flag.StringVar(&metricsAddr, "metrics-bind-address", "0", "The address the metric endpoint binds to. "+
		"Use the port :8080. If not set, it will be 0 in order to disable the metrics server")
	flag.StringVar(&probeAddr, "health-probe-bind-address", ":8081", "The address the probe endpoint binds to.")
	flag.BoolVar(&enableLeaderElection, "leader-elect", false,
		"Enable leader election for controller manager. "+
			"Enabling this will ensure there is only one active controller manager.")
	flag.BoolVar(&secureMetrics, "metrics-secure", false,
		"If set the metrics endpoint is served securely")
	flag.BoolVar(&enableHTTP2, "enable-http2", false,
		"If set, HTTP/2 will be enabled for the metrics and webhook servers")
	flag.StringVar(&storageAddr, "storage-addr", ":9090", "The address the static file server binds to.")
	flag.StringVar(&storageAdvAddr, "storage-adv-addr", "", "The advertised address of the static file server.")
	flag.StringVar(&storagePath, "storage-path", "/data", "The local storage path.")
	flag.StringVar(&eventsAddr, "events-addr", "", "The address of the events receiver.")

	opts := zap.Options{
		Development: true,
	}
	opts.BindFlags(flag.CommandLine)
	flag.Parse()

	ctrl.SetLogger(zap.New(zap.UseFlagOptions(&opts)))

	// if the enable-http2 flag is false (the default), http/2 should be disabled
	// due to its vulnerabilities. More specifically, disabling http/2 will
	// prevent from being vulnerable to the HTTP/2 Stream Cancellation and
	// Rapid Reset CVEs. For more information see:
	// - https://github.com/advisories/GHSA-qppj-fm5r-hxr3
	// - https://github.com/advisories/GHSA-4374-p667-p6c8
	disableHTTP2 := func(c *tls.Config) {
		setupLog.Info("disabling http/2")
		c.NextProtos = []string{"http/1.1"}
	}

	tlsOpts := []func(*tls.Config){}
	if !enableHTTP2 {
		tlsOpts = append(tlsOpts, disableHTTP2)
	}

	webhookServer := webhook.NewServer(webhook.Options{
		TLSOpts: tlsOpts,
	})

	mgr, err := ctrl.NewManager(ctrl.GetConfigOrDie(), ctrl.Options{
		Scheme: scheme,
		Metrics: metricsserver.Options{
			BindAddress:   metricsAddr,
			SecureServing: secureMetrics,
			TLSOpts:       tlsOpts,
		},
		WebhookServer:          webhookServer,
		HealthProbeBindAddress: probeAddr,
		LeaderElection:         enableLeaderElection,
		LeaderElectionID:       "56490b8c.ocm.software",
		// LeaderElectionReleaseOnCancel defines if the leader should step down voluntarily
		// when the Manager ends. This requires the binary to immediately end when the
		// Manager is stopped, otherwise, this setting is unsafe. Setting this significantly
		// speeds up voluntary leader transitions as the new leader don't have to wait
		// LeaseDuration time first.
		//
		// In the default scaffold provided, the program ends immediately after
		// the manager stops, so would be fine to enable this option. However,
		// if you are doing or is intended to do any operation such as perform cleanups
		// after the manager stops then its usage might be unsafe.
		// LeaderElectionReleaseOnCancel: true,
	})
	if err != nil {
		setupLog.Error(err, "unable to start manager")
		os.Exit(1)
	}

	var eventsRecorder *events.Recorder
	if eventsRecorder, err = events.NewRecorder(mgr, ctrl.Log, eventsAddr, "ocm-k8s-toolkit"); err != nil {
		setupLog.Error(err, "unable to create event recorder")
		os.Exit(1)
	}
	ctx := context.Background()

<<<<<<< HEAD
	if err = (&controller.OCMRepositoryReconciler{
		BaseReconciler: &ocm.BaseReconciler{
			Client:        mgr.GetClient(),
			Scheme:        mgr.GetScheme(),
			EventRecorder: eventsRecorder,
		},
=======
	if err = (&ocmrepository.OCMRepositoryReconciler{
		Client:        mgr.GetClient(),
		Scheme:        mgr.GetScheme(),
		EventRecorder: eventsRecorder,
>>>>>>> 774d1b65
	}).SetupWithManager(mgr); err != nil {
		setupLog.Error(err, "unable to create controller", "controller", "OCMRepository")
		os.Exit(1)
	}

	storage, artifactServer, err := server.NewArtifactStore(mgr.GetClient(), mgr.GetScheme(),
		storagePath, storageAdvAddr, artifactRetentionTTL, artifactRetentionRecords)
	if err != nil {
		setupLog.Error(err, "unable to initialize storage")
		os.Exit(1)
	}

	if err = (&component.ComponentReconciler{
		BaseReconciler: &ocm.BaseReconciler{
			Client:        mgr.GetClient(),
			Scheme:        mgr.GetScheme(),
			EventRecorder: eventsRecorder,
		},
		Storage: storage,
	}).SetupWithManager(mgr); err != nil {
		setupLog.Error(err, "unable to create controller", "controller", "Component")
		os.Exit(1)
	}

	if err = (&resource.ResourceReconciler{
		Client: mgr.GetClient(),
		Scheme: mgr.GetScheme(),
	}).SetupWithManager(mgr); err != nil {
		setupLog.Error(err, "unable to create controller", "controller", "Resource")
		os.Exit(1)
	}
	// +kubebuilder:scaffold:builder

	if err := mgr.AddHealthzCheck("healthz", healthz.Ping); err != nil {
		setupLog.Error(err, "unable to set up health check")
		os.Exit(1)
	}
	if err := mgr.AddReadyzCheck("readyz", healthz.Ping); err != nil {
		setupLog.Error(err, "unable to set up ready check")
		os.Exit(1)
	}

	go func() {
		// Block until our controller manager is elected leader. We presume our
		// entire process will terminate if we lose leadership, so we don't need
		// to handle that.
		<-mgr.Elected()

		if err := artifactServer.Start(ctx); err != nil {
			setupLog.Error(err, "unable to start artifact server")
		}
	}()

	setupLog.Info("starting manager")
	if err := mgr.Start(ctrl.SetupSignalHandler()); err != nil {
		setupLog.Error(err, "problem running manager")
		os.Exit(1)
	}
}<|MERGE_RESOLUTION|>--- conflicted
+++ resolved
@@ -152,19 +152,12 @@
 	}
 	ctx := context.Background()
 
-<<<<<<< HEAD
-	if err = (&controller.OCMRepositoryReconciler{
+	if err = (&ocmrepository.OCMRepositoryReconciler{
 		BaseReconciler: &ocm.BaseReconciler{
 			Client:        mgr.GetClient(),
 			Scheme:        mgr.GetScheme(),
 			EventRecorder: eventsRecorder,
 		},
-=======
-	if err = (&ocmrepository.OCMRepositoryReconciler{
-		Client:        mgr.GetClient(),
-		Scheme:        mgr.GetScheme(),
-		EventRecorder: eventsRecorder,
->>>>>>> 774d1b65
 	}).SetupWithManager(mgr); err != nil {
 		setupLog.Error(err, "unable to create controller", "controller", "OCMRepository")
 		os.Exit(1)
