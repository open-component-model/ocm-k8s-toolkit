--- conflicted
+++ resolved
@@ -199,21 +199,12 @@
 		setupLog.Error(err, "unable to create controller", "controller", "Resource")
 		os.Exit(1)
 	}
-<<<<<<< HEAD
-	if err = (&replication.Reconciler{
-=======
-
 	if err = (&localization.Reconciler{
->>>>>>> f1caafa3
-		BaseReconciler: &ocm.BaseReconciler{
-			Client:        mgr.GetClient(),
-			Scheme:        mgr.GetScheme(),
-			EventRecorder: eventsRecorder,
-		},
-<<<<<<< HEAD
-	}).SetupWithManager(mgr); err != nil {
-		setupLog.Error(err, "unable to create controller", "controller", "Replication")
-=======
+		BaseReconciler: &ocm.BaseReconciler{
+			Client:        mgr.GetClient(),
+			Scheme:        mgr.GetScheme(),
+			EventRecorder: eventsRecorder,
+		},
 		Storage:            storage,
 		LocalizationClient: locclient.NewClientWithLocalStorage(mgr.GetClient(), storage, mgr.GetScheme()),
 	}).SetupWithManager(mgr); err != nil {
@@ -230,10 +221,20 @@
 		ConfigClient: cfgclient.NewClientWithLocalStorage(mgr.GetClient(), storage, mgr.GetScheme()),
 	}).SetupWithManager(mgr); err != nil {
 		setupLog.Error(err, "unable to create controller", "controller", "ConfiguredResource")
->>>>>>> f1caafa3
-		os.Exit(1)
-	}
-	// +kubebuilder:scaffold:builder
+		os.Exit(1)
+	}
+  
+	if err = (&replication.Reconciler{
+		BaseReconciler: &ocm.BaseReconciler{
+			Client:        mgr.GetClient(),
+			Scheme:        mgr.GetScheme(),
+			EventRecorder: eventsRecorder,
+		},
+	}).SetupWithManager(mgr); err != nil {
+		setupLog.Error(err, "unable to create controller", "controller", "Replication")
+		os.Exit(1)
+	}
+  // +kubebuilder:scaffold:builder
 
 	if err := mgr.AddHealthzCheck("healthz", healthz.Ping); err != nil {
 		setupLog.Error(err, "unable to set up health check")
