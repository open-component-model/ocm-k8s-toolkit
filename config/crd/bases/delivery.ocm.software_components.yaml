--- conflicted
+++ resolved
@@ -40,7 +40,6 @@
             description: ComponentSpec defines the desired state of Component.
             properties:
               component:
-                description: Component is the name of the ocm component.
                 type: string
               configRefs:
                 items:
@@ -67,20 +66,6 @@
                   (s. https://ocm.software/docs/cli-reference/help/configfile/). If the SecretRef (or SecretRefs) and ConfigRef and
                   ConfigRefs contain ocm config sets, the user may specify which config set he wants to be effective.
                 type: string
-<<<<<<< HEAD
-              enforceDowngradability:
-                description: |-
-                  DowngradePolicy specifies whether the component may be
-                  downgraded. The property is an enum with the 3 states: `Enforce`, `Allow`,
-                  `Deny`, with `Deny` being the default.
-                  `Deny` means never allow downgrades (thus, never fetch components with a
-                  version lower than the version currently deployed).
-                  `Allow` means that the component will be checked for a label with the
-                  `ocm.software/ocm-k8s-toolkit/downgradePolicy` which may specify a semver
-                  constraint down to which version downgrades are allowed.
-                  `Enforce` means always allow downgrades.
-                type: boolean
-=======
               downgradePolicy:
                 default: Deny
                 enum:
@@ -88,14 +73,9 @@
                 - Deny
                 - Enforce
                 type: string
->>>>>>> 57c103e5
               interval:
-                description: |-
-                  Interval at which the repository will be checked for new component
-                  versions.
                 type: string
               repositoryRef:
-                description: RepositoryRef is a reference to a OCMRepository.
                 properties:
                   name:
                     type: string
@@ -124,22 +104,13 @@
                 type: array
               semver:
                 description: Semver defines the constraint of the fetched version.
+                  '>=v0.1'.
                 type: string
               semverFilter:
-                description: |-
-                  SemverFilter is a regex pattern to filter the versions within the Semver
-                  range.
                 type: string
               suspend:
-                description: |-
-                  Suspend tells the controller to suspend the reconciliation of this
-                  Component.
                 type: boolean
               verify:
-                description: |-
-                  Verify contains a signature name specifying the component signature to be
-                  verified as well as the trusted public keys (or certificates containing
-                  the public keys) used to verify the signature.
                 items:
                   properties:
                     secretRef:
@@ -178,12 +149,48 @@
           status:
             description: ComponentStatus defines the observed state of Component.
             properties:
+              artifact:
+                description: ArtifactSpec defines the desired state of Artifact
+                properties:
+                  digest:
+                    description: Digest is the digest of the file in the form of '<algorithm>:<checksum>'.
+                    pattern: ^[a-z0-9]+(?:[.+_-][a-z0-9]+)*:[a-zA-Z0-9=_-]+$
+                    type: string
+                  lastUpdateTime:
+                    description: |-
+                      LastUpdateTime is the timestamp corresponding to the last update of the
+                      Artifact.
+                    format: date-time
+                    type: string
+                  metadata:
+                    additionalProperties:
+                      type: string
+                    description: Metadata holds upstream information such as OCI annotations.
+                    type: object
+                  revision:
+                    description: |-
+                      Revision is a human-readable identifier traceable in the origin source
+                      system. It can be a Git commit SHA, Git tag, a Helm chart version, etc.
+                    type: string
+                  size:
+                    description: Size is the number of bytes in the file.
+                    format: int64
+                    type: integer
+                  url:
+                    description: |-
+                      URL is the HTTP address of the Artifact as exposed by the controller
+                      managing the Source. It can be used to retrieve the Artifact for
+                      consumption, e.g. by another controller applying the Artifact contents.
+                    type: string
+                required:
+                - lastUpdateTime
+                - revision
+                - url
+                type: object
               artifactRef:
                 description: |-
-                  The component controller generates an artifact which is a list of
-                  component descriptors. If the components were verified, other controllers
-                  (e.g. Resource controller) can use this without having to verify the
-                  signature again.
+                  The component controller generates an artifact which is a list of component descriptors. If the components were
+                  verified, other controllers (e.g. Resource controller) can use this without having to verify the signature again
                 properties:
                   name:
                     default: ""
@@ -210,7 +217,6 @@
                 - version
                 type: object
               conditions:
-                description: Conditions holds the conditions for the Component.
                 items:
                   description: Condition contains details for one aspect of the current
                     state of this API Resource.
@@ -294,10 +300,9 @@
                   SecretRef (or SecretRefs) contain ocm config sets, the user may specify which config set he wants to be
                   effective.
                 type: string
+              message:
+                type: string
               observedGeneration:
-                description: |-
-                  ObservedGeneration is the last observed generation of the ComponentStatus
-                  object.
                 format: int64
                 type: integer
               secretRefs:
@@ -321,6 +326,8 @@
                   type: object
                   x-kubernetes-map-type: atomic
                 type: array
+              state:
+                type: string
             type: object
         type: object
     served: true
