---
apiVersion: rbac.authorization.k8s.io/v1
kind: ClusterRole
metadata:
  name: manager-role
rules:
- apiGroups:
  - ""
  resources:
  - configmaps
  - secrets
  - serviceaccounts
  verbs:
  - get
  - list
  - watch
- apiGroups:
  - ""
  resources:
  - events
  verbs:
  - create
  - patch
- apiGroups:
  - ""
  resources:
  - serviceaccounts/token
  verbs:
  - create
- apiGroups:
  - delivery.ocm.software
  resources:
  - components
  - configuredresources
  - fluxdeployers
  - localizedresources
  - ocmrepositories
  - replications
  - resources
  - snapshots
  verbs:
  - create
  - delete
  - get
  - list
  - patch
  - update
  - watch
- apiGroups:
  - delivery.ocm.software
  resources:
  - components/finalizers
  verbs:
  - updat
- apiGroups:
  - delivery.ocm.software
  resources:
  - components/status
  - configuredresources/status
  - fluxdeployers/status
  - localizedresources/status
  - ocmrepositories/status
  - replications/status
  - resources/status
  - snapshots/status
  verbs:
  - get
  - patch
  - update
- apiGroups:
  - delivery.ocm.software
  resources:
  - configuredresources/finalizers
<<<<<<< HEAD
  - fluxdeployers/finalizers
=======
>>>>>>> b34dd383
  - localizedresources/finalizers
  - ocmrepositories/finalizers
  - replications/finalizers
  - snapshots/finalizers
  verbs:
  - update
- apiGroups:
  - delivery.ocm.software
  resources:
  - localizationconfigs
  verbs:
  - get
  - list
  - watch
- apiGroups:
  - delivery.ocm.software
  resources:
  - resourceconfigs
  verbs:
  - create
  - get
  - list
  - patch
  - update
  - watch
- apiGroups:
  - openfluxcd.ocm.software
  resources:
  - artifacts
  verbs:
  - create
  - delete
  - get
  - list
  - patch
  - update
  - watch
- apiGroups:
  - openfluxcd.ocm.software
  resources:
  - artifacts/finalizers
  verbs:
  - update
- apiGroups:
  - openfluxcd.ocm.software
  resources:
  - artifacts/status
  verbs:
  - get
  - patch
  - update<|MERGE_RESOLUTION|>--- conflicted
+++ resolved
@@ -71,10 +71,6 @@
   - delivery.ocm.software
   resources:
   - configuredresources/finalizers
-<<<<<<< HEAD
-  - fluxdeployers/finalizers
-=======
->>>>>>> b34dd383
   - localizedresources/finalizers
   - ocmrepositories/finalizers
   - replications/finalizers
