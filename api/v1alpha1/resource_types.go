/*
Copyright 2024.

Licensed under the Apache License, Version 2.0 (the "License");
you may not use this file except in compliance with the License.
You may obtain a copy of the License at

    http://www.apache.org/licenses/LICENSE-2.0

Unless required by applicable law or agreed to in writing, software
distributed under the License is distributed on an "AS IS" BASIS,
WITHOUT WARRANTIES OR CONDITIONS OF ANY KIND, either express or implied.
See the License for the specific language governing permissions and
limitations under the License.
*/

package v1alpha1

import (
	"fmt"
	"time"

	v1 "k8s.io/api/core/v1"
	metav1 "k8s.io/apimachinery/pkg/apis/meta/v1"
)

// EDIT THIS FILE!  THIS IS SCAFFOLDING FOR YOU TO OWN!
// NOTE: json tags are required.  Any new fields you add must have json tags for the fields to be serialized.

// ResourceSpec defines the desired state of Resource.
type ResourceSpec struct {
	// ComponentRef is a reference to a Component.
	// +required
	ComponentRef v1.LocalObjectReference `json:"componentRef"`

	// Resource identifies the ocm resource to be fetched.
	// +required
	Resource ResourceID `json:"resource"`

	// +optional
	SecretRefs []v1.LocalObjectReference `json:"secretRefs,omitempty"`

	// +optional
	ConfigRefs []v1.LocalObjectReference `json:"configRefs,omitempty"`

	// The secrets and configs referred to by SecretRef (or SecretRefs) and Config (or ConfigRefs) may contain ocm
	// config data. The  ocm config allows to specify sets of configuration data
	// (s. https://ocm.software/docs/cli-reference/help/configfile/). If the SecretRef (or SecretRefs) and ConfigRef and
	// ConfigRefs contain ocm config sets, the user may specify which config set he wants to be effective.
	// +optional
	ConfigSet *string `json:"configSet,omitempty"`

	// Interval at which the resource is checked for updates.
	// +required
	Interval metav1.Duration `json:"interval"`

	// Suspend tells the controller to suspend the reconciliation of this
	// Resource.
	// +optional
	Suspend bool `json:"suspend,omitempty"`
}

// ResourceStatus defines the observed state of Resource.
type ResourceStatus struct {
	// ObservedGeneration is the last observed generation of the Resource
	// object.
	// +optional
	ObservedGeneration int64 `json:"observedGeneration,omitempty"`

	// Conditions holds the conditions for the Resource.
	// +optional
	Conditions []metav1.Condition `json:"conditions,omitempty"`

	// ArtifactRef points to the Artifact which represents the output of the
	// last successful Resource sync.
	// +optional
	ArtifactRef v1.LocalObjectReference `json:"artifactRef,omitempty"`

	// +optional
	Resource *ResourceInfo `json:"resource,omitempty"`

	// Propagate its effective secrets. Other controllers (e.g. Resource
	// controller) may use this as default if they do not explicitly refer a
	// secret.
	// This is required to allow transitive defaulting (thus, e.g. Component
	// defaults from OCMRepository and Resource defaults from Component) without
	// having to traverse the entire chain.
	// +optional
	SecretRefs []v1.LocalObjectReference `json:"secretRefs,omitempty"`

	// Propagate its effective configs. Other controllers (e.g. Component or
	// Resource controller) may use this as default if they do not explicitly
	// refer a config.
	// This is required to allow transitive defaulting (thus, e.g. Component
	// defaults from OCMRepository and Resource defaults from Component) without
	// having to traverse the entire chain.
	// +optional
	ConfigRefs []v1.LocalObjectReference `json:"configRefs,omitempty"`

	// Propagate its effective config set. Other controllers (e.g. Component or
	// Resource controller) may use this as default if they do not explicitly
	// specify a config set.
	// This is required to allow transitive defaulting (thus, e.g. Component
	// defaults from OCMRepository and Resource defaults from Component) without
	// having to traverse the entire chain.
	// +optional
	ConfigSet string `json:"configSet,omitempty"`
}

// +kubebuilder:object:root=true
// +kubebuilder:subresource:status

// Resource is the Schema for the resources API.
type Resource struct {
	metav1.TypeMeta   `json:",inline"`
	metav1.ObjectMeta `json:"metadata,omitempty"`

	Spec   ResourceSpec   `json:"spec,omitempty"`
	Status ResourceStatus `json:"status,omitempty"`
}

func (in *Resource) GetConditions() []metav1.Condition {
	return in.Status.Conditions
}

func (in *Resource) SetConditions(conditions []metav1.Condition) {
	in.Status.Conditions = conditions
}

func (in *Resource) GetVID() map[string]string {
	vid := fmt.Sprintf("%s:%s", in.GetNamespace(), in.GetName())
	metadata := make(map[string]string)
	metadata[GroupVersion.Group+"/resource_version"] = vid

	return metadata
}

func (in *Resource) SetObservedGeneration(v int64) {
	in.Status.ObservedGeneration = v
}

func (in *Resource) GetObjectMeta() *metav1.ObjectMeta {
	return &in.ObjectMeta
}

func (in *Resource) GetKind() string {
	return "Resource"
}

// GetRequeueAfter returns the duration after which the Resource must be
// reconciled again.
<<<<<<< HEAD
func (in *Resource) GetRequeueAfter() time.Duration {
=======
func (in Resource) GetRequeueAfter() time.Duration {
>>>>>>> 68c9e386
	return in.Spec.Interval.Duration
}

func (in *Resource) GetSecretRefs() []v1.LocalObjectReference {
	return in.Spec.SecretRefs
}

func (in *Resource) GetEffectiveSecretRefs() []v1.LocalObjectReference {
	return in.Status.SecretRefs
}

func (in *Resource) GetConfigRefs() []v1.LocalObjectReference {
	return in.Spec.ConfigRefs
}

func (in *Resource) GetEffectiveConfigRefs() []v1.LocalObjectReference {
	return in.Status.ConfigRefs
}

func (in *Resource) GetConfigSet() *string {
	return in.Spec.ConfigSet
}

func (in *Resource) GetEffectiveConfigSet() string {
	return in.Status.ConfigSet
}

// +kubebuilder:object:root=true

// ResourceList contains a list of Resource.
type ResourceList struct {
	metav1.TypeMeta `json:",inline"`
	metav1.ListMeta `json:"metadata,omitempty"`
	Items           []Resource `json:"items"`
}

func init() {
	SchemeBuilder.Register(&Resource{}, &ResourceList{})
}<|MERGE_RESOLUTION|>--- conflicted
+++ resolved
@@ -149,11 +149,7 @@
 
 // GetRequeueAfter returns the duration after which the Resource must be
 // reconciled again.
-<<<<<<< HEAD
-func (in *Resource) GetRequeueAfter() time.Duration {
-=======
 func (in Resource) GetRequeueAfter() time.Duration {
->>>>>>> 68c9e386
 	return in.Spec.Interval.Duration
 }
 
