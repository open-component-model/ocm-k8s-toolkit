/*
Copyright 2024.

Licensed under the Apache License, Version 2.0 (the "License");
you may not use this file except in compliance with the License.
You may obtain a copy of the License at

    http://www.apache.org/licenses/LICENSE-2.0

Unless required by applicable law or agreed to in writing, software
distributed under the License is distributed on an "AS IS" BASIS,
WITHOUT WARRANTIES OR CONDITIONS OF ANY KIND, either express or implied.
See the License for the specific language governing permissions and
limitations under the License.
*/

package v1alpha1

import (
	"fmt"
<<<<<<< HEAD
=======
	"time"
>>>>>>> 948acfbf

	v1 "k8s.io/api/core/v1"
	metav1 "k8s.io/apimachinery/pkg/apis/meta/v1"
)

// EDIT THIS FILE!  THIS IS SCAFFOLDING FOR YOU TO OWN!
// NOTE: json tags are required.  Any new fields you add must have json tags for the fields to be serialized.

// ResourceSpec defines the desired state of Resource.
type ResourceSpec struct {
	// ComponentRef is a reference to a Component.
	// +required
	ComponentRef v1.LocalObjectReference `json:"componentRef"`

	// Resource identifies the ocm resource to be fetched.
	// +required
	Resource ResourceID `json:"resource"`

	// +optional
	SecretRefs []v1.LocalObjectReference `json:"secretRefs,omitempty"`

	// +optional
	ConfigRefs []v1.LocalObjectReference `json:"configRefs,omitempty"`

	// The secrets and configs referred to by SecretRef (or SecretRefs) and Config (or ConfigRefs) may contain ocm
	// config data. The  ocm config allows to specify sets of configuration data
	// (s. https://ocm.software/docs/cli-reference/help/configfile/). If the SecretRef (or SecretRefs) and ConfigRef and
	// ConfigRefs contain ocm config sets, the user may specify which config set he wants to be effective.
	// +optional
	ConfigSet *string `json:"configSet,omitempty"`

	// Interval at which the resource is checked for updates.
	// +required
	Interval metav1.Duration `json:"interval"`

	// Suspend tells the controller to suspend the reconciliation of this
	// Resource.
	// +optional
	Suspend bool `json:"suspend,omitempty"`
}

// ResourceStatus defines the observed state of Resource.
type ResourceStatus struct {
	// ObservedGeneration is the last observed generation of the Resource
	// object.
	// +optional
	ObservedGeneration int64 `json:"observedGeneration,omitempty"`

	// Conditions holds the conditions for the Resource.
	// +optional
	Conditions []metav1.Condition `json:"conditions,omitempty"`

	// ArtifactRef points to the Artifact which represents the output of the
	// last successful Resource sync.
	// +optional
	ArtifactRef v1.LocalObjectReference `json:"artifactRef,omitempty"`

	// +optional
	Resource *ResourceInfo `json:"resource,omitempty"`

	// Propagate its effective secrets. Other controllers (e.g. Resource
	// controller) may use this as default if they do not explicitly refer a
	// secret.
	// This is required to allow transitive defaulting (thus, e.g. Component
	// defaults from OCMRepository and Resource defaults from Component) without
	// having to traverse the entire chain.
	// +optional
	SecretRefs []v1.LocalObjectReference `json:"secretRefs,omitempty"`

	// Propagate its effective configs. Other controllers (e.g. Component or
	// Resource controller) may use this as default if they do not explicitly
	// refer a config.
	// This is required to allow transitive defaulting (thus, e.g. Component
	// defaults from OCMRepository and Resource defaults from Component) without
	// having to traverse the entire chain.
	// +optional
	ConfigRefs []v1.LocalObjectReference `json:"configRefs,omitempty"`

	// Propagate its effective config set. Other controllers (e.g. Component or
	// Resource controller) may use this as default if they do not explicitly
	// specify a config set.
	// This is required to allow transitive defaulting (thus, e.g. Component
	// defaults from OCMRepository and Resource defaults from Component) without
	// having to traverse the entire chain.
	// +optional
	ConfigSet string `json:"configSet,omitempty"`
}

// +kubebuilder:object:root=true
// +kubebuilder:subresource:status

// Resource is the Schema for the resources API.
type Resource struct {
	metav1.TypeMeta   `json:",inline"`
	metav1.ObjectMeta `json:"metadata,omitempty"`

	Spec   ResourceSpec   `json:"spec,omitempty"`
	Status ResourceStatus `json:"status,omitempty"`
}

func (in *Resource) GetConditions() []metav1.Condition {
	return in.Status.Conditions
}

func (in *Resource) SetConditions(conditions []metav1.Condition) {
	in.Status.Conditions = conditions
}

func (in *Resource) GetVID() map[string]string {
	vid := fmt.Sprintf("%s:%s", in.Status.Resource.Name, in.Status.Resource.Version)
	metadata := make(map[string]string)
	metadata[GroupVersion.Group+"/resource_version"] = vid

	return metadata
}

func (in *Resource) SetObservedGeneration(v int64) {
	in.Status.ObservedGeneration = v
}

func (in *Resource) GetObjectMeta() *metav1.ObjectMeta {
	return &in.ObjectMeta
}

func (in *Resource) GetKind() string {
	return "Resource"
}

// GetRequeueAfter returns the duration after which the Resource must be
// reconciled again.
func (in Resource) GetRequeueAfter() time.Duration {
	return in.Spec.Interval.Duration
}

func (in *Resource) GetSecretRefs() []v1.LocalObjectReference {
	return in.Spec.SecretRefs
}

func (in *Resource) GetEffectiveSecretRefs() []v1.LocalObjectReference {
	return in.Status.SecretRefs
}

func (in *Resource) GetConfigRefs() []v1.LocalObjectReference {
	return in.Spec.ConfigRefs
}

func (in *Resource) GetEffectiveConfigRefs() []v1.LocalObjectReference {
	return in.Status.ConfigRefs
}

func (in *Resource) GetConfigSet() *string {
	return in.Spec.ConfigSet
}

func (in *Resource) GetEffectiveConfigSet() string {
	return in.Status.ConfigSet
}

// +kubebuilder:object:root=true
<<<<<<< HEAD
// +kubebuilder:subresource:status

// Resource is the Schema for the resources API.
type Resource struct {
	metav1.TypeMeta   `json:",inline"`
	metav1.ObjectMeta `json:"metadata,omitempty"`

	Spec   ResourceSpec   `json:"spec,omitempty"`
	Status ResourceStatus `json:"status,omitempty"`
}

func (in *Resource) SetObservedGeneration(v int64) {
	in.Status.ObservedGeneration = v
}

func (in *Resource) GetVID() map[string]string {
	vid := fmt.Sprintf("%s:%s:%s", in.GetNamespace(), in.GetName(), in.GetResourceVersion())
	metadata := make(map[string]string)
	metadata[GroupVersion.Group+"/resource_version"] = vid

	return metadata
}

func (in *Resource) SetConditions(conditions []metav1.Condition) {
	in.Status.Conditions = conditions
}

func (in *Resource) GetObjectMeta() *metav1.ObjectMeta {
	return &in.ObjectMeta
}

func (in *Resource) GetKind() string {
	return "Resource"
}

func (in *Resource) GetConditions() []metav1.Condition {
	return in.Status.Conditions
}

// +kubebuilder:object:root=true
=======
>>>>>>> 948acfbf

// ResourceList contains a list of Resource.
type ResourceList struct {
	metav1.TypeMeta `json:",inline"`
	metav1.ListMeta `json:"metadata,omitempty"`
	Items           []Resource `json:"items"`
}

func init() {
	SchemeBuilder.Register(&Resource{}, &ResourceList{})
}<|MERGE_RESOLUTION|>--- conflicted
+++ resolved
@@ -18,10 +18,8 @@
 
 import (
 	"fmt"
-<<<<<<< HEAD
-=======
 	"time"
->>>>>>> 948acfbf
+
 
 	v1 "k8s.io/api/core/v1"
 	metav1 "k8s.io/apimachinery/pkg/apis/meta/v1"
@@ -181,49 +179,6 @@
 }
 
 // +kubebuilder:object:root=true
-<<<<<<< HEAD
-// +kubebuilder:subresource:status
-
-// Resource is the Schema for the resources API.
-type Resource struct {
-	metav1.TypeMeta   `json:",inline"`
-	metav1.ObjectMeta `json:"metadata,omitempty"`
-
-	Spec   ResourceSpec   `json:"spec,omitempty"`
-	Status ResourceStatus `json:"status,omitempty"`
-}
-
-func (in *Resource) SetObservedGeneration(v int64) {
-	in.Status.ObservedGeneration = v
-}
-
-func (in *Resource) GetVID() map[string]string {
-	vid := fmt.Sprintf("%s:%s:%s", in.GetNamespace(), in.GetName(), in.GetResourceVersion())
-	metadata := make(map[string]string)
-	metadata[GroupVersion.Group+"/resource_version"] = vid
-
-	return metadata
-}
-
-func (in *Resource) SetConditions(conditions []metav1.Condition) {
-	in.Status.Conditions = conditions
-}
-
-func (in *Resource) GetObjectMeta() *metav1.ObjectMeta {
-	return &in.ObjectMeta
-}
-
-func (in *Resource) GetKind() string {
-	return "Resource"
-}
-
-func (in *Resource) GetConditions() []metav1.Condition {
-	return in.Status.Conditions
-}
-
-// +kubebuilder:object:root=true
-=======
->>>>>>> 948acfbf
 
 // ResourceList contains a list of Resource.
 type ResourceList struct {
