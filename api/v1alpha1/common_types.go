--- conflicted
+++ resolved
@@ -51,11 +51,7 @@
 type ResourceID struct {
 	// +required
 	ByReference ResourceReference `json:"byReference,omitempty"`
-<<<<<<< HEAD
-	// TODO: Implement BySelector
-=======
 	// TODO: Implement BySelector (see https://github.com/open-component-model/ocm-project/issues/296)
->>>>>>> 68c9e386
 }
 
 type ResourceReference struct {
