--- conflicted
+++ resolved
@@ -175,21 +175,13 @@
 KUSTOMIZE ?= $(LOCALBIN)/kustomize-$(KUSTOMIZE_VERSION)
 CONTROLLER_GEN ?= $(LOCALBIN)/controller-gen-$(CONTROLLER_TOOLS_VERSION)
 ENVTEST ?= $(LOCALBIN)/setup-envtest-$(ENVTEST_VERSION)
-<<<<<<< HEAD
-GOLANGCI_LINT ?= $(LOCALBIN)/golangci-lint-$(GOLANGCI_LINT_VERSION)
 ZOT_BINARY ?= $(LOCALBIN)/zot-registry
-=======
->>>>>>> 873a12e7
 
 ## Tool Versions
 KUSTOMIZE_VERSION ?= v5.4.1
 CONTROLLER_TOOLS_VERSION ?= v0.16.0
 ENVTEST_VERSION ?= release-0.18
-<<<<<<< HEAD
-GOLANGCI_LINT_VERSION ?= v1.61.0
 ZOT_VERSION ?= v2.1.2
-=======
->>>>>>> 873a12e7
 
 ## ZOT OCI Registry
 ZOT_VERSION ?= v2.1.2
@@ -225,7 +217,6 @@
 undeploy-cert-manager: ## Undeploy cert-manager from the K8s cluster specified in ~/.kube/config.
 	$(KUBECTL) delete --ignore-not-found=$(IGNORE_NOT_FOUND) -f $(CERT-MANAGER_YAML)
 
-<<<<<<< HEAD
 .PHONY: zot-registry
 zot-registry: $(LOCALBIN) ## Download zot registry binary locally if necessary.
 ifeq (, $(shell which $(ZOT_BINARY)))
@@ -234,13 +225,6 @@
 		&& chmod u+x $(ZOT_BINARY)
 endif
 
-.PHONY: golangci-lint
-golangci-lint: $(GOLANGCI_LINT) ## Download golangci-lint locally if necessary.
-$(GOLANGCI_LINT): $(LOCALBIN)
-	$(call go-install-tool,$(GOLANGCI_LINT),github.com/golangci/golangci-lint/cmd/golangci-lint,${GOLANGCI_LINT_VERSION})
-
-=======
->>>>>>> 873a12e7
 # go-install-tool will 'go install' any package with custom target and name of binary, if it doesn't exist
 # $1 - target path with name of binary (ideally with version)
 # $2 - package url which can be installed
