--- conflicted
+++ resolved
@@ -19,7 +19,7 @@
     runs-on: large_runner
     steps:
       - name: Self Hosted Runner Post Job Cleanup Action
-        uses: TooMuch4U/actions-clean@9b358e33df99574ac0bdf2e92fa3db1ae1415563
+        uses: TooMuch4U/actions-clean@3f61bacac66e425c632b77a19065e4ba2f43a04e # v2.1
       - name: Checkout
         uses: actions/checkout@11bd71901bbe5b1630ceea73d27597364c9af683 # v4.2.2
       - name: Setup Go
@@ -68,7 +68,7 @@
     runs-on: large_runner
     steps:
       - name: Self Hosted Runner Post Job Cleanup Action
-        uses: TooMuch4U/actions-clean@9b358e33df99574ac0bdf2e92fa3db1ae1415563 # v2.2
+        uses: TooMuch4U/actions-clean@3f61bacac66e425c632b77a19065e4ba2f43a04e # v2.1
       - name: Checkout
         uses: actions/checkout@11bd71901bbe5b1630ceea73d27597364c9af683 # v4.2.2
       - name: Setup Go
@@ -96,10 +96,10 @@
           cache_name: integration-test
 
       - name: Setup ocm
-        uses: open-component-model/ocm-setup-action@9bb4321df9c9eb033b54ef3563101b299a754336
+        uses: open-component-model/ocm-setup-action@655f3525fd283ca7d22e6b2ceec42324331df401 # v1.0.0
 
       - name: Setup Flux CLI
-        uses: fluxcd/flux2/action@a6b5013649298e7eee23e47c376de0c90a4eb6e6
+        uses: fluxcd/flux2/action@ae3279e3d853ac3b677500ede4f38eda79846834 # v2.5.1
 
       - name: Run e2e test
         run: |
@@ -109,11 +109,7 @@
 
       - name: Publish logs on failure
         if: failure()
-<<<<<<< HEAD
         uses: actions/upload-artifact@ea165f8d65b6e75b540449e92b4886f43607fa02 # v4.6.2
-=======
-        uses: actions/upload-artifact@v4
->>>>>>> 00e6f103
         env:
           CONTROLLER_LOG_PATH: ocm-k8s-toolkit-controller.log
         with:
