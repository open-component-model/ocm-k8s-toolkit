--- conflicted
+++ resolved
@@ -95,27 +95,6 @@
         env:
           cache_name: integration-test
 
-<<<<<<< HEAD
-=======
-      - name: Create k8s Kind Cluster
-        uses: helm/kind-action@a1b0e391336a6ee6713a0583f8c6240d70863de3 # v1
-        with:
-          config: test/e2e/config/kind-config.yaml
-
-      - name: Install internal image registry
-        run: |
-          kubectl apply -f test/e2e/config/image-registry.yaml
-          kubectl wait pod -l app=registry --for condition=Ready --timeout 5m
-          kubectl wait pod -l app=protected-registry1 --for condition=Ready --timeout 5m
-          kubectl wait pod -l app=protected-registry2 --for condition=Ready --timeout 5m
-
-      - name: Setup Flux CLI
-        uses: fluxcd/flux2/action@d9b66f69597f30bb3e50167ce86804f4d55385cb
-
-      - name: Install Flux in Kind
-        run: flux install
-
->>>>>>> 6db9a8b8
       - name: Setup ocm
         uses: open-component-model/ocm-setup-action@9bb4321df9c9eb033b54ef3563101b299a754336
 
