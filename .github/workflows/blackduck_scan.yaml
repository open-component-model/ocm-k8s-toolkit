name: Blackduck SCA Scan
on:
  push:
    paths-ignore:
    - '.github/workflows/**'
    branches: [ "main" ]
  pull_request_target:
    paths-ignore:
    - '.github/workflows/**'
    branches: [ "main" ]
  schedule:
    - cron:  '45 0 * * 0'
  workflow_dispatch:
  
permissions:
  contents: read
  checks: write

jobs:
  build:
    runs-on: [ ubuntu-latest ]
    steps:
      - name: Checkout code
        uses: actions/checkout@v4
       
      - name: Run Black Duck Full SCA Scan (Push, Manual Trigger or Schedule)
        if: ${{ github.event_name != 'pull_request_target' }} 
        uses: blackduck-inc/black-duck-security-scan@v2.1.0
        env:
          DETECT_PROJECT_USER_GROUPS: opencomponentmodel
          DETECT_PROJECT_VERSION_DISTRIBUTION: opensource
          DETECT_BLACKDUCK_SIGNATURE_SCANNER_ARGUMENTS: '--min-scan-interval=0'
          NODE_TLS_REJECT_UNAUTHORIZED: true
        with:
          github_token: ${{ secrets.GITHUB_TOKEN }}
          blackducksca_url: ${{ secrets.BLACKDUCK_URL }}
          blackducksca_token: ${{ secrets.BLACKDUCK_API_TOKEN }}
          blackducksca_scan_full: true

      - name: Run Black Duck SCA Scan (Pull Requests)
<<<<<<< HEAD
        uses: blackduck-inc/black-duck-security-scan@v2.0.0
=======
        if: ${{ github.event_name == 'pull_request_target' }}
           # The action sets blackducksca_scan_full internally: for pushes to true and PRs to false
        uses: blackduck-inc/black-duck-security-scan@v2.1.0
>>>>>>> 949d1414
        env:
          DETECT_PROJECT_USER_GROUPS: opencomponentmodel
          DETECT_PROJECT_VERSION_DISTRIBUTION: opensource
          NODE_TLS_REJECT_UNAUTHORIZED: true
        with:
          github_token: ${{ secrets.GITHUB_TOKEN }}
          blackducksca_url: ${{ secrets.BLACKDUCK_URL }}
          blackducksca_token: ${{ secrets.BLACKDUCK_API_TOKEN }}
          blackducksca_scan_full: false

      # Check Black Duck status and upload status file as artifact.
      # This step is required to be set as always(), so the status file is uploaded even if the Black Duck scan fails.
      - name: Check Black Duck status
        if: always()
        id: check_blackduck_status
        shell: bash
        run: |
          # Use find to locate status file
          STATUS_FILE=$(find "$GITHUB_WORKSPACE/.bridge/Blackduck SCA Detect Execution/detect/runs" -name "status.json" | head -n 1)
      
          if [ -z "$STATUS_FILE" ]; then
            echo "::warning file=status.json::No Black Duck status file found"
            exit 1
          fi

          echo "status_file_path=$STATUS_FILE" >> "$GITHUB_OUTPUT"
          ISSUE_COUNT=$(jq '.issues | length' "$STATUS_FILE")
          
          if [[ "$ISSUE_COUNT" -eq 0 ]]; then
            echo "Black Duck scan successful, no technical issues during scan."
          else
            # Technical issues with scan exist
            echo "::error file=$STATUS_FILE::Black Duck scan had technical issues:"
            
            # Extract and print issue details
            jq -r '.issues[] | "\(.type): \(.title)\n  Details: \((.messages | if type == "string" then [.] else . end) | join("; "))"' "$STATUS_FILE" | \
            while IFS= read -r line; do
              echo "::error::$line"
            done
            echo
            echo "Black Duck Overall Status:"
            jq -r '.overallStatus[0].key + " - " + .overallStatus[0].status' "$STATUS_FILE"
            exit 1
          fi
            
      - name: Upload Blackduck status file
        if: always()
        uses: actions/upload-artifact@v4
        with:
          name: status-json
          path: ${{ steps.check_blackduck_status.outputs.status_file_path }}
     <|MERGE_RESOLUTION|>--- conflicted
+++ resolved
@@ -38,13 +38,7 @@
           blackducksca_scan_full: true
 
       - name: Run Black Duck SCA Scan (Pull Requests)
-<<<<<<< HEAD
         uses: blackduck-inc/black-duck-security-scan@v2.0.0
-=======
-        if: ${{ github.event_name == 'pull_request_target' }}
-           # The action sets blackducksca_scan_full internally: for pushes to true and PRs to false
-        uses: blackduck-inc/black-duck-security-scan@v2.1.0
->>>>>>> 949d1414
         env:
           DETECT_PROJECT_USER_GROUPS: opencomponentmodel
           DETECT_PROJECT_VERSION_DISTRIBUTION: opensource
