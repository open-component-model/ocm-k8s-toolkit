name: Blackduck SCA Scan
on:
  push:
    branches: [ "main" ]
  pull_request_target:
    branches: [ "main" ]
  schedule:
<<<<<<< HEAD
    - cron:  '15 1 * * 0'
=======
    - cron:  '1 0 * * 0'
>>>>>>> 3a24cceb
  workflow_dispatch:
  
permissions:
  contents: read
  checks: write

jobs:
  build:
    runs-on: [ ubuntu-latest ]
    steps:
      - name: Checkout code
        if: github.event_name != 'pull_request_target'
        uses: actions/checkout@v4
       
      - name: Run Black Duck Full SCA Scan (Push, Manual Trigger or Schedule)
        if: ${{ github.event_name != 'pull_request_target' }} 
        uses: blackduck-inc/black-duck-security-scan@v2.0.0
        env:
          DETECT_PROJECT_USER_GROUPS: opencomponentmodel
          DETECT_PROJECT_VERSION_DISTRIBUTION: opensource
          DETECT_SOURCE_PATH: ./
          DETECT_EXCLUDED_DIRECTORIES: .bridge
          DETECT_BLACKDUCK_SIGNATURE_SCANNER_ARGUMENTS: '--min-scan-interval=0'
          NODE_TLS_REJECT_UNAUTHORIZED: true
        with:
          github_token: ${{ secrets.GITHUB_TOKEN }}
          blackducksca_url: ${{ secrets.BLACKDUCK_URL }}
          blackducksca_token: ${{ secrets.BLACKDUCK_API_TOKEN }}
          blackducksca_scan_full: true

      - name: Run Black Duck SCA Scan (Pull Requests)
        if: ${{ github.event_name == 'pull_request_target' }}
           # The action sets blackducksca_scan_full internally: for pushes to true and PRs to false
        uses: blackduck-inc/black-duck-security-scan@v2.0.0
        env:
          DETECT_PROJECT_USER_GROUPS: opencomponentmodel
          DETECT_PROJECT_VERSION_DISTRIBUTION: opensource
          DETECT_SOURCE_PATH: ./
          DETECT_EXCLUDED_DIRECTORIES: .bridge
          NODE_TLS_REJECT_UNAUTHORIZED: true
        with:
          github_token: ${{ secrets.GITHUB_TOKEN }}
          blackducksca_url: ${{ secrets.BLACKDUCK_URL }}
          blackducksca_token: ${{ secrets.BLACKDUCK_API_TOKEN }}
          blackducksca_scan_full: false
<<<<<<< HEAD
          blackducksca_prComment_enabled: true
          
=======
          blackducksca_prComment_enabled: true
>>>>>>> 3a24cceb
<|MERGE_RESOLUTION|>--- conflicted
+++ resolved
@@ -5,11 +5,7 @@
   pull_request_target:
     branches: [ "main" ]
   schedule:
-<<<<<<< HEAD
-    - cron:  '15 1 * * 0'
-=======
     - cron:  '1 0 * * 0'
->>>>>>> 3a24cceb
   workflow_dispatch:
   
 permissions:
@@ -55,9 +51,5 @@
           blackducksca_url: ${{ secrets.BLACKDUCK_URL }}
           blackducksca_token: ${{ secrets.BLACKDUCK_API_TOKEN }}
           blackducksca_scan_full: false
-<<<<<<< HEAD
           blackducksca_prComment_enabled: true
-          
-=======
-          blackducksca_prComment_enabled: true
->>>>>>> 3a24cceb
+          