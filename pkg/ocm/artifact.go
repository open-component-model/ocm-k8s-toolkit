package ocm

import (
	"context"
	"errors"
	"fmt"
	"os"
	"path/filepath"

	artifactv1 "github.com/openfluxcd/artifact/api/v1alpha1"
	"github.com/openfluxcd/controller-manager/storage"
	"k8s.io/apimachinery/pkg/types"
	"k8s.io/apimachinery/pkg/util/yaml"
	"ocm.software/ocm/api/ocm/compdesc"
	ctrl "sigs.k8s.io/controller-runtime/pkg/client"

	"github.com/open-component-model/ocm-k8s-toolkit/api/v1alpha1"
)

// GetComponentSetForArtifact returns the component descriptor set for the given artifact.
<<<<<<< HEAD
func GetComponentSetForArtifact(storage *storage.Storage, artifact *artifactv1.Artifact) (_ *compdesc.ComponentVersionSet, retErr error) {
=======
func GetComponentSetForArtifact(ctx context.Context, storage *storage.Storage, artifact *artifactv1.Artifact) (_ *compdesc.ComponentVersionSet, retErr error) {
	log.FromContext(ctx).V(1).Info("getting component set")

>>>>>>> 62f6bc72
	tmp, err := os.MkdirTemp("", "component-*")
	if err != nil {
		return nil, fmt.Errorf("failed to create temporary directory: %w", err)
	}
	defer func() {
		retErr = errors.Join(retErr, os.RemoveAll(tmp))
	}()

	// Instead of using the http-functionality of the storage-server, we use the storage directly for performance reasons.
	// This assumes that the controllers and the storage are running in the same pod.
	unlock, err := storage.Lock(artifact)
	if err != nil {
		return nil, fmt.Errorf("failed to lock artifact: %w", err)
	}
	defer unlock()

	filePath := filepath.Join(tmp, v1alpha1.OCMComponentDescriptorList)

	if err := storage.CopyToPath(artifact, v1alpha1.OCMComponentDescriptorList, filePath); err != nil {
		return nil, fmt.Errorf("failed to copy artifact to path: %w", err)
	}

	// Read component descriptor list
	file, err := os.Open(filePath)
	if err != nil {
		return nil, fmt.Errorf("failed to open component descriptor: %w", err)
	}
	defer func() {
		retErr = errors.Join(retErr, file.Close())
	}()

	// Get component descriptor set
	cds := &Descriptors{}

	if err := yaml.NewYAMLToJSONDecoder(file).Decode(cds); err != nil {
		return nil, fmt.Errorf("failed to unmarshal component descriptors: %w", err)
	}

	return compdesc.NewComponentVersionSet(cds.List...), nil
}

// GetAndVerifyArtifactForCollectable gets the artifact for the given collectable and verifies it against the given strg.
// If the artifact is not found, an error is returned.
func GetAndVerifyArtifactForCollectable(
	ctx context.Context,
	reader ctrl.Reader,
	strg *storage.Storage,
	collectable storage.Collectable,
) (*artifactv1.Artifact, error) {
	artifact := strg.NewArtifactFor(collectable.GetKind(), collectable.GetObjectMeta(), "", "")
	if err := reader.Get(ctx, types.NamespacedName{Name: artifact.Name, Namespace: artifact.Namespace}, artifact); err != nil {
		return nil, fmt.Errorf("failed to get artifact: %w", err)
	}

	// Check the digest of the archive and compare it to the one in the artifact
	if err := strg.VerifyArtifact(artifact); err != nil {
		return nil, fmt.Errorf("failed to verify artifact: %w", err)
	}

	return artifact, nil
}

// CollectableHasValidArtifactBasedOnFileNameDigest verifies if the artifact for the given collectable is valid.
// This means that the artifact must be present in the cluster the reader is connected to and
// the artifact must be present in strg.
// Additionally the digest of the artifact must be different from the file name of the artifact.
//
// This method can be used to determine if an artifact needs an update or not because an artifact that does not
// fullfil these conditions can be considered out of date (not in the cluster, not in the storage, or mismatching digest).
//
// Prerequisite for this method is that the artifact name is based on its original digest.
func CollectableHasValidArtifactBasedOnFileNameDigest(
	ctx context.Context,
	reader ctrl.Reader,
	strg *storage.Storage,
	collectable storage.Collectable,
	digest string,
) (bool, error) {
	artifact, err := GetAndVerifyArtifactForCollectable(ctx, reader, strg, collectable)
	if ctrl.IgnoreNotFound(err) != nil {
		return false, fmt.Errorf("failed to get artifact: %w", err)
	}
	if artifact == nil {
		return false, nil
	}

	existingFile := filepath.Base(strg.LocalPath(artifact))

	return existingFile != digest, nil
}

// RemoveArtifactForCollectable removes the artifact for the given collectable from the given storage.
func RemoveArtifactForCollectable(
	ctx context.Context,
	client ctrl.Client,
	strg *storage.Storage,
	collectable storage.Collectable,
) error {
	artifact, err := GetAndVerifyArtifactForCollectable(ctx, client, strg, collectable)
	if ctrl.IgnoreNotFound(err) != nil {
		return fmt.Errorf("failed to get artifact: %w", err)
	}

	if artifact != nil {
		if err := strg.Remove(artifact); err != nil {
			if !os.IsNotExist(err) {
				return fmt.Errorf("failed to remove artifact: %w", err)
			}
		}
	}

	return nil
}<|MERGE_RESOLUTION|>--- conflicted
+++ resolved
@@ -18,13 +18,7 @@
 )
 
 // GetComponentSetForArtifact returns the component descriptor set for the given artifact.
-<<<<<<< HEAD
 func GetComponentSetForArtifact(storage *storage.Storage, artifact *artifactv1.Artifact) (_ *compdesc.ComponentVersionSet, retErr error) {
-=======
-func GetComponentSetForArtifact(ctx context.Context, storage *storage.Storage, artifact *artifactv1.Artifact) (_ *compdesc.ComponentVersionSet, retErr error) {
-	log.FromContext(ctx).V(1).Info("getting component set")
-
->>>>>>> 62f6bc72
 	tmp, err := os.MkdirTemp("", "component-*")
 	if err != nil {
 		return nil, fmt.Errorf("failed to create temporary directory: %w", err)
